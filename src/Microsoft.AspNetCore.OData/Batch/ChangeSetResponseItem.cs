﻿// Copyright (c) Microsoft Corporation.  All rights reserved.
// Licensed under the MIT License.  See License.txt in the project root for license information.

using System.Collections.Generic;
using System.Linq;
using System.Threading.Tasks;
using Microsoft.AspNet.OData.Common;
using Microsoft.AspNet.OData.Extensions;
using Microsoft.AspNetCore.Http;
using Microsoft.OData;

namespace Microsoft.AspNet.OData.Batch
{
    /// <summary>
    /// Represents a ChangeSet response.
    /// </summary>
    public class ChangeSetResponseItem : ODataBatchResponseItem
    {
        /// <summary>
        /// Initializes a new instance of the <see cref="ChangeSetResponseItem"/> class.
        /// </summary>
        /// <param name="contexts">The response contexts for the ChangeSet requests.</param>
        public ChangeSetResponseItem(IEnumerable<HttpContext> contexts)
        {
            if (contexts == null)
            {
                throw Error.ArgumentNull("contexts");
            }

            Contexts = contexts;
        }

        /// <summary>
        /// Gets the response contexts for the ChangeSet.
        /// </summary>
        public IEnumerable<HttpContext> Contexts { get; private set; }

        /// <summary>
        /// Writes the responses as a ChangeSet.
        /// </summary>
        /// <param name="writer">The <see cref="ODataBatchWriter"/>.</param>
        /// <param name="asyncWriter">Whether or not the writer is in async mode. </param>
        public override async Task WriteResponseAsync(ODataBatchWriter writer, bool asyncWriter)
        {
            if (writer == null)
            {
                throw Error.ArgumentNull("writer");
            }

<<<<<<< HEAD
            await writer.WriteStartChangesetAsync();

            foreach (HttpContext context in Contexts)
=======
            if (asyncWriter)
>>>>>>> 80016623
            {
                await writer.WriteStartChangesetAsync();

                foreach (HttpContext context in Contexts)
                {
                    await WriteMessageAsync(writer, context, asyncWriter);
                }

                await writer.WriteEndChangesetAsync();
            }
            else
            {
                writer.WriteStartChangeset();

                foreach (HttpContext context in Contexts)
                {
                    await WriteMessageAsync(writer, context, asyncWriter);
                }

<<<<<<< HEAD
            await writer.WriteEndChangesetAsync();
=======
                writer.WriteEndChangeset();
            }
>>>>>>> 80016623
        }

        /// <summary>
        /// Gets a value that indicates if the responses in this item are successful.
        /// </summary>
        internal override bool IsResponseSuccessful()
        {
            return Contexts.All(c => c.Response.IsSuccessStatusCode());
        }
    }
}<|MERGE_RESOLUTION|>--- conflicted
+++ resolved
@@ -46,14 +46,7 @@
             {
                 throw Error.ArgumentNull("writer");
             }
-
-<<<<<<< HEAD
-            await writer.WriteStartChangesetAsync();
-
-            foreach (HttpContext context in Contexts)
-=======
             if (asyncWriter)
->>>>>>> 80016623
             {
                 await writer.WriteStartChangesetAsync();
 
@@ -73,12 +66,8 @@
                     await WriteMessageAsync(writer, context, asyncWriter);
                 }
 
-<<<<<<< HEAD
-            await writer.WriteEndChangesetAsync();
-=======
                 writer.WriteEndChangeset();
             }
->>>>>>> 80016623
         }
 
         /// <summary>
