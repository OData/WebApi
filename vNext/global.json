{
    "projects": [ "src", "test" ],
    "sdk": {
<<<<<<< HEAD
        "version": "1.0.0-beta7"
=======
        "version": "1.0.0-rc1-15838"
>>>>>>> ec2047a0
    }
}<|MERGE_RESOLUTION|>--- conflicted
+++ resolved
@@ -1,10 +1,6 @@
 {
     "projects": [ "src", "test" ],
     "sdk": {
-<<<<<<< HEAD
-        "version": "1.0.0-beta7"
-=======
         "version": "1.0.0-rc1-15838"
->>>>>>> ec2047a0
     }
 }