﻿{
  "webroot": "wwwroot",

  "dependencies": {
<<<<<<< HEAD
    "Microsoft.AspNet.Mvc": "6.0.0-beta7-*",
    "Microsoft.AspNet.Server.IIS": "1.0.0-beta7-*",
    "Microsoft.AspNet.Server.WebListener": "1.0.0-beta7-*",
    "Microsoft.AspNet.StaticFiles": "1.0.0-beta7-*",
    "Microsoft.AspNet.OData": "6.0.0-*"
=======
    "Microsoft.AspNet.Mvc": "6.0.0-beta8-*",
    "Microsoft.AspNet.Server.WebListener": "1.0.0-*",
    "Microsoft.AspNet.StaticFiles": "1.0.0-beta8-*",
    "Microsoft.AspNet.OData": "6.0.0-beta8-*"
>>>>>>> ec2047a0
  },

  "commands": {
    "web": "Microsoft.AspNet.Hosting --server Microsoft.AspNet.Server.WebListener --server.urls http://localhost:5000"
  },

  "frameworks": {
    "dnx451": { },
    "dnxcore50": { }
  },

  "exclude": [
    "wwwroot",
    "node_modules",
    "bower_components"
  ],
  "publishExclude": [
    "node_modules",
    "bower_components",
    "**.xproj",
    "**.user",
    "**.vspscc"
  ]
}<|MERGE_RESOLUTION|>--- conflicted
+++ resolved
@@ -2,18 +2,10 @@
   "webroot": "wwwroot",
 
   "dependencies": {
-<<<<<<< HEAD
-    "Microsoft.AspNet.Mvc": "6.0.0-beta7-*",
-    "Microsoft.AspNet.Server.IIS": "1.0.0-beta7-*",
-    "Microsoft.AspNet.Server.WebListener": "1.0.0-beta7-*",
-    "Microsoft.AspNet.StaticFiles": "1.0.0-beta7-*",
-    "Microsoft.AspNet.OData": "6.0.0-*"
-=======
     "Microsoft.AspNet.Mvc": "6.0.0-beta8-*",
     "Microsoft.AspNet.Server.WebListener": "1.0.0-*",
     "Microsoft.AspNet.StaticFiles": "1.0.0-beta8-*",
     "Microsoft.AspNet.OData": "6.0.0-beta8-*"
->>>>>>> ec2047a0
   },
 
   "commands": {
