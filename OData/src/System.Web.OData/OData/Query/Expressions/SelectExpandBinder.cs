﻿// Copyright (c) Microsoft Corporation.  All rights reserved.
// Licensed under the MIT License.  See License.txt in the project root for license information.

using System.Collections;
using System.Collections.Generic;
using System.Diagnostics.CodeAnalysis;
using System.Diagnostics.Contracts;
using System.Linq;
using System.Linq.Expressions;
using System.Reflection;
using System.Web.Http;
using System.Web.OData.Formatter;
using System.Web.OData.Formatter.Serialization;
using System.Web.OData.Properties;
using Microsoft.OData;
using Microsoft.OData.Edm;
using Microsoft.OData.UriParser;

namespace System.Web.OData.Query.Expressions
{
    /// <summary>
    /// Applies the given <see cref="SelectExpandQueryOption"/> to the given <see cref="IQueryable"/>.
    /// </summary>
    internal class SelectExpandBinder
    {
        // EF fails with StackOverflow when tries to generate SELECT clause with more than ~90 columns
        // Need to convert long $select=... to $select=* as woraround until https://github.com/dotnet/corefx/pull/11091 will be ported to .NET and included in official version
        // Keeping number smaller than 80 to leave space for automatically added properties like keys
        private const int MaxEFColumns = 80;
        private SelectExpandQueryOption _selectExpandQuery;
        private ODataQueryContext _context;
        private IEdmModel _model;
        private ODataQuerySettings _settings;
        private string _modelID;

        public SelectExpandBinder(ODataQuerySettings settings, SelectExpandQueryOption selectExpandQuery)
        {
            Contract.Assert(settings != null);
            Contract.Assert(selectExpandQuery != null);
            Contract.Assert(selectExpandQuery.Context != null);
            Contract.Assert(selectExpandQuery.Context.Model != null);
            Contract.Assert(settings.HandleNullPropagation != HandleNullPropagationOption.Default);

            _selectExpandQuery = selectExpandQuery;
            _context = selectExpandQuery.Context;
            _model = _context.Model;
            _modelID = ModelContainer.GetModelID(_model);
            _settings = settings;
        }

        public static IQueryable Bind(IQueryable queryable, ODataQuerySettings settings,
            SelectExpandQueryOption selectExpandQuery)
        {
            Contract.Assert(queryable != null);

            SelectExpandBinder binder = new SelectExpandBinder(settings, selectExpandQuery);
            return binder.Bind(queryable);
        }

        public static object Bind(object entity, ODataQuerySettings settings,
            SelectExpandQueryOption selectExpandQuery)
        {
            Contract.Assert(entity != null);

            SelectExpandBinder binder = new SelectExpandBinder(settings, selectExpandQuery);
            return binder.Bind(entity);
        }

        private object Bind(object entity)
        {
            Contract.Assert(entity != null);

            LambdaExpression projectionLambda = GetProjectionLambda();

            // TODO: cache this ?
            return projectionLambda.Compile().DynamicInvoke(entity);
        }

        private IQueryable Bind(IQueryable queryable)
        {
            Type elementType = _selectExpandQuery.Context.ElementClrType;

            LambdaExpression projectionLambda = GetProjectionLambda();

            MethodInfo selectMethod = ExpressionHelperMethods.QueryableSelectGeneric.MakeGenericMethod(elementType, projectionLambda.Body.Type);
            return selectMethod.Invoke(null, new object[] { queryable, projectionLambda }) as IQueryable;
        }

        private LambdaExpression GetProjectionLambda()
        {
            Type elementType = _selectExpandQuery.Context.ElementClrType;
            IEdmNavigationSource navigationSource = _selectExpandQuery.Context.NavigationSource;
            ParameterExpression source = Expression.Parameter(elementType);

            // expression looks like -> new Wrapper { Instance = source , Properties = "...", Container = new PropertyContainer { ... } }
            Expression projectionExpression = ProjectElement(source, _selectExpandQuery.SelectExpandClause, _context.ElementType as IEdmEntityType, navigationSource);

            // expression looks like -> source => new Wrapper { Instance = source .... }
            LambdaExpression projectionLambdaExpression = Expression.Lambda(projectionExpression, source);

            return projectionLambdaExpression;
        }

        internal Expression ProjectAsWrapper(Expression source, SelectExpandClause selectExpandClause,
            IEdmEntityType entityType, IEdmNavigationSource navigationSource, ExpandedNavigationSelectItem expandedItem = null,
            int? modelBoundPageSize = null)
        {
            Type elementType;
            if (source.Type.IsCollection(out elementType))
            {
                // new CollectionWrapper<ElementType> { Instance = source.Select(s => new Wrapper { ... }) };
                return ProjectCollection(source, elementType, selectExpandClause, entityType, navigationSource, expandedItem,
                    modelBoundPageSize);
            }
            else
            {
                // new Wrapper { v1 = source.property ... }
                return ProjectElement(source, selectExpandClause, entityType, navigationSource);
            }
        }

        internal Expression CreatePropertyNameExpression(IEdmEntityType elementType, IEdmProperty property, Expression source)
        {
            Contract.Assert(elementType != null);
            Contract.Assert(property != null);
            Contract.Assert(source != null);

            IEdmEntityType declaringType = property.DeclaringType as IEdmEntityType;
            Contract.Assert(declaringType != null, "only entity types are projected.");

            // derived navigation property using cast
            if (elementType != declaringType)
            {
                Type originalType = EdmLibHelpers.GetClrType(elementType, _model);
                Type castType = EdmLibHelpers.GetClrType(declaringType, _model);
                if (castType == null)
                {
                    throw new ODataException(Error.Format(SRResources.MappingDoesNotContainResourceType, declaringType.FullName()));
                }

                if (!castType.IsAssignableFrom(originalType))
                {
                    // Expression
                    //          source is navigationPropertyDeclaringType ? propertyName : null
                    return Expression.Condition(
                        test: Expression.TypeIs(source, castType),
                        ifTrue: Expression.Constant(property.Name),
                        ifFalse: Expression.Constant(null, typeof(string)));
                }
            }

            // Expression
            //          "propertyName"
            return Expression.Constant(property.Name);
        }

        internal Expression CreatePropertyValueExpression(IEdmEntityType elementType, IEdmProperty property, Expression source)
        {
            Contract.Assert(elementType != null);
            Contract.Assert(property != null);
            Contract.Assert(source != null);

            return CreatePropertyValueExpressionWithFilter(elementType, property, source, filterClause: null);
        }

        internal Expression CreatePropertyValueExpressionWithFilter(IEdmEntityType elementType, IEdmProperty property,
            Expression source, FilterClause filterClause)
        {
            Contract.Assert(elementType != null);
            Contract.Assert(property != null);
            Contract.Assert(source != null);

            IEdmEntityType declaringType = property.DeclaringType as IEdmEntityType;
            Contract.Assert(declaringType != null, "only entity types are projected.");

            // derived property using cast
            if (elementType != declaringType)
            {
                Type castType = EdmLibHelpers.GetClrType(declaringType, _model);
                if (castType == null)
                {
                    throw new ODataException(Error.Format(SRResources.MappingDoesNotContainResourceType,
                        declaringType.FullName()));
                }

                source = Expression.TypeAs(source, castType);
            }

            string propertyName = EdmLibHelpers.GetClrPropertyName(property, _model);

            Expression propertyValue = ExpressionBinderBase.GetPropertyExpression(source, propertyName);

            Type nullablePropertyType = propertyValue.Type.ToNullable();
            Expression nullablePropertyValue = ExpressionHelpers.ToNullable(propertyValue);

            if (filterClause != null && property.Type.IsCollection())
            {
                IEdmTypeReference edmElementType = property.Type.AsCollection().ElementType();
                Type clrElementType = EdmLibHelpers.GetClrType(edmElementType, _model);
                if (clrElementType == null)
                {
                    throw new ODataException(Error.Format(SRResources.MappingDoesNotContainResourceType,
                        edmElementType.FullName()));
                }

                Expression filterSource =
                    typeof(IEnumerable).IsAssignableFrom(source.Type.GetProperty(propertyName).PropertyType)
                        ? Expression.Call(
                            ExpressionHelperMethods.QueryableAsQueryable.MakeGenericMethod(clrElementType),
                            nullablePropertyValue)
                        : nullablePropertyValue;
                // TODO: Implement proper support for $select/$expand after $apply
                Expression filterPredicate = FilterBinder.Bind(null, filterClause, clrElementType, _context.RequestContainer);
                MethodCallExpression filterResult = Expression.Call(
                    ExpressionHelperMethods.QueryableWhereGeneric.MakeGenericMethod(clrElementType),
                    filterSource,
                    filterPredicate);

                nullablePropertyType = filterResult.Type;
                if (_settings.HandleNullPropagation == HandleNullPropagationOption.True)
                {
                    // nullablePropertyValue == null ? null : filterResult
                    nullablePropertyValue = Expression.Condition(
                        test: Expression.Equal(nullablePropertyValue, Expression.Constant(value: null)),
                        ifTrue: Expression.Constant(value: null, type: nullablePropertyType),
                        ifFalse: filterResult);
                }
                else
                {
                    nullablePropertyValue = filterResult;
                }
            }

            if (_settings.HandleNullPropagation == HandleNullPropagationOption.True)
            {
                // source == null ? null : propertyValue
                propertyValue = Expression.Condition(
                    test: Expression.Equal(source, Expression.Constant(value: null)),
                    ifTrue: Expression.Constant(value: null, type: nullablePropertyType),
                    ifFalse: nullablePropertyValue);
            }
            else
            {
                // need to cast this to nullable as EF would fail while materializing if the property is not nullable and source is null.
                propertyValue = nullablePropertyValue;
            }

            return propertyValue;
        }

        // Generates the expression
        //      source => new Wrapper { Instance = source, Container = new PropertyContainer { ..expanded properties.. } }
        private Expression ProjectElement(Expression source, SelectExpandClause selectExpandClause, IEdmEntityType entityType, IEdmNavigationSource navigationSource)
        {
            Contract.Assert(source != null);

            Type elementType = source.Type;
            Type wrapperType = typeof(SelectExpandWrapper<>).MakeGenericType(elementType);
            List<MemberAssignment> wrapperTypeMemberAssignments = new List<MemberAssignment>();

            PropertyInfo wrapperProperty;
            bool isInstancePropertySet = false;
            bool isTypeNamePropertySet = false;
            bool isContainerPropertySet = false;

            // Initialize property 'ModelID' on the wrapper class.
            // source = new Wrapper { ModelID = 'some-guid-id' }
            wrapperProperty = wrapperType.GetProperty("ModelID");
            Expression modelIDConstant;
            if (_settings.EnableConstantParameterization)
            {
                modelIDConstant = LinqParameterContainer.Parameterize(typeof(string), _modelID);
            }
            else
            {
                modelIDConstant =  Expression.Constant(_modelID, typeof(string));
            }
            wrapperTypeMemberAssignments.Add(Expression.Bind(wrapperProperty, modelIDConstant));

            if (IsSelectAll(selectExpandClause))
            {
                // Initialize property 'Instance' on the wrapper class
                // source => new Wrapper { Instance = element }
                wrapperProperty = wrapperType.GetProperty("Instance");
                Contract.Assert(wrapperProperty != null);
                wrapperTypeMemberAssignments.Add(Expression.Bind(wrapperProperty, source));
                isInstancePropertySet = true;
            }
            else
            {
                // Initialize property 'TypeName' on the wrapper class as we don't have the instance.
                Expression typeName = CreateTypeNameExpression(source, entityType, _model);
                if (typeName != null)
                {
                    wrapperProperty = wrapperType.GetProperty("TypeName");
                    Contract.Assert(wrapperProperty != null);
                    wrapperTypeMemberAssignments.Add(Expression.Bind(wrapperProperty, typeName));
                    isTypeNamePropertySet = true;
                }
            }

            // Initialize the property 'Container' on the wrapper class
            // source => new Wrapper { Container =  new PropertyContainer { .... } }
            if (selectExpandClause != null)
            {
                Dictionary<IEdmNavigationProperty, ExpandedNavigationSelectItem> propertiesToExpand = GetPropertiesToExpandInQuery(selectExpandClause);
                ISet<IEdmStructuralProperty> autoSelectedProperties;
                ISet<String> containerProperties;

<<<<<<< HEAD
                ISet<IEdmStructuralProperty> propertiesToInclude = GetPropertiesToIncludeInQuery(selectExpandClause, entityType, entitySet, _model, out autoSelectedProperties, out containerProperties);
=======
                ISet<IEdmStructuralProperty> propertiesToInclude = GetPropertiesToIncludeInQuery(selectExpandClause, entityType, navigationSource, _model, out autoSelectedProperties);
>>>>>>> 70ed457d
                bool isSelectingOpenTypeSegments = GetSelectsOpenTypeSegments(selectExpandClause, entityType);

                if (propertiesToExpand.Count > 0 || propertiesToInclude.Count > 0 || autoSelectedProperties.Count > 0 || containerProperties.Count > 0)
                {
                    wrapperProperty = wrapperType.GetProperty("Container");
                    Contract.Assert(wrapperProperty != null);

                    Expression propertyContainerCreation =
                        BuildPropertyContainer(entityType, source, propertiesToExpand, propertiesToInclude, autoSelectedProperties, containerProperties, isSelectingOpenTypeSegments);

                    wrapperTypeMemberAssignments.Add(Expression.Bind(wrapperProperty, propertyContainerCreation));
                    isContainerPropertySet = true;
                }
            }

            Type wrapperGenericType = GetWrapperGenericType(isInstancePropertySet, isTypeNamePropertySet, isContainerPropertySet);
            wrapperType = wrapperGenericType.MakeGenericType(elementType);
            return Expression.MemberInit(Expression.New(wrapperType), wrapperTypeMemberAssignments);
        }

        private static bool GetSelectsOpenTypeSegments(SelectExpandClause selectExpandClause, IEdmEntityType entityType)
        {
            if (!entityType.IsOpen)
            {
                return false;
            }

            if (selectExpandClause.AllSelected)
            {
                return true;
            }

            return selectExpandClause.SelectedItems.OfType<PathSelectItem>().Any(x => x.SelectedPath.LastSegment is DynamicPathSegment);
        }

        private Expression CreateTotalCountExpression(Expression source, ExpandedNavigationSelectItem expandItem)
        {
            Expression countExpression = Expression.Constant(null, typeof(long?));
            if (expandItem.CountOption == null || !expandItem.CountOption.Value)
            {
                return countExpression;
            }

            Type elementType;
            if (!source.Type.IsCollection(out elementType))
            {
                return countExpression;
            }

            MethodInfo countMethod;
            if (typeof(IQueryable).IsAssignableFrom(source.Type))
            {
                countMethod = ExpressionHelperMethods.QueryableCountGeneric.MakeGenericMethod(elementType);
            }
            else
            {
                countMethod = ExpressionHelperMethods.EnumerableCountGeneric.MakeGenericMethod(elementType);
            }

            // call Count() method.
            countExpression = Expression.Call(null, countMethod, new[] { source });

            if (_settings.HandleNullPropagation == HandleNullPropagationOption.True)
            {
                // source == null ? null : countExpression
                return Expression.Condition(
                       test: Expression.Equal(source, Expression.Constant(null)),
                       ifTrue: Expression.Constant(null, typeof(long?)),
                       ifFalse: ExpressionHelpers.ToNullable(countExpression));
            }
            else
            {
                return countExpression;
            }
        }

        [SuppressMessage("Microsoft.Maintainability", "CA1506:AvoidExcessiveClassCoupling", Justification = "Class coupling acceptable")]
        private Expression BuildPropertyContainer(IEdmEntityType elementType, Expression source,
            Dictionary<IEdmNavigationProperty, ExpandedNavigationSelectItem> propertiesToExpand,
            ISet<IEdmStructuralProperty> propertiesToInclude, ISet<IEdmStructuralProperty> autoSelectedProperties, ISet<String> containerProperties, bool isSelectingOpenTypeSegments)
        {
            IList<NamedPropertyExpression> includedProperties = new List<NamedPropertyExpression>();

            foreach (KeyValuePair<IEdmNavigationProperty, ExpandedNavigationSelectItem> kvp in propertiesToExpand)
            {
                IEdmNavigationProperty propertyToExpand = kvp.Key;
                ExpandedNavigationSelectItem expandItem = kvp.Value;
                SelectExpandClause projection = expandItem.SelectAndExpand;

                ModelBoundQuerySettings querySettings = EdmLibHelpers.GetModelBoundQuerySettings(propertyToExpand,
                    propertyToExpand.ToEntityType(),
                    _context.Model);

                Expression propertyName = CreatePropertyNameExpression(elementType, propertyToExpand, source);
                Expression propertyValue = CreatePropertyValueExpressionWithFilter(elementType, propertyToExpand, source,
                    expandItem.FilterOption);
                Expression nullCheck = GetNullCheckExpression(propertyToExpand, propertyValue, projection);

                Expression countExpression = CreateTotalCountExpression(propertyValue, expandItem);

                // projection can be null if the expanded navigation property is not further projected or expanded.
                if (projection != null)
                {
                    int? modelBoundPageSize = querySettings == null ? null : querySettings.PageSize;
                    propertyValue = ProjectAsWrapper(propertyValue, projection, propertyToExpand.ToEntityType(), expandItem.NavigationSource, expandItem, modelBoundPageSize);
                }

                NamedPropertyExpression propertyExpression = new NamedPropertyExpression(propertyName, propertyValue);
                if (projection != null)
                {
                    if (!propertyToExpand.Type.IsCollection())
                    {
                        propertyExpression.NullCheck = nullCheck;
                    }
                    else if (_settings.PageSize.HasValue)
                    {
                        propertyExpression.PageSize = _settings.PageSize.Value;
                    }
                    else
                    {
                        if (querySettings != null && querySettings.PageSize.HasValue)
                        {
                            propertyExpression.PageSize = querySettings.PageSize.Value;
                        }
                    }

                    propertyExpression.TotalCount = countExpression;
                    propertyExpression.CountOption = expandItem.CountOption;
                }

                includedProperties.Add(propertyExpression);
            }

            foreach (IEdmStructuralProperty propertyToInclude in propertiesToInclude)
            {
                Expression propertyName = CreatePropertyNameExpression(elementType, propertyToInclude, source);
                Expression propertyValue = CreatePropertyValueExpression(elementType, propertyToInclude, source);
                includedProperties.Add(new NamedPropertyExpression(propertyName, propertyValue));
            }

            foreach (IEdmStructuralProperty propertyToInclude in autoSelectedProperties)
            {
                Expression propertyName = CreatePropertyNameExpression(elementType, propertyToInclude, source);
                Expression propertyValue = CreatePropertyValueExpression(elementType, propertyToInclude, source);
                includedProperties.Add(new NamedPropertyExpression(propertyName, propertyValue) { AutoSelected = true });
            }

            if (isSelectingOpenTypeSegments)
            {
                var dynamicPropertyDictionary = EdmLibHelpers.GetDynamicPropertyDictionary(elementType, _model);

                Expression propertyName = Expression.Constant(dynamicPropertyDictionary.Name);
                Expression propertyValue = Expression.Property(source, dynamicPropertyDictionary.Name);
                Expression nullablePropertyValue = ExpressionHelpers.ToNullable(propertyValue);
                if (_settings.HandleNullPropagation == HandleNullPropagationOption.True)
                {
                    // source == null ? null : propertyValue
                    propertyValue = Expression.Condition(
                        test: Expression.Equal(source, Expression.Constant(value: null)),
                        ifTrue: Expression.Constant(value: null, type: propertyValue.Type.ToNullable()),
                        ifFalse: nullablePropertyValue);
                }
                else
                {
                    propertyValue = nullablePropertyValue;
                }

                includedProperties.Add(new NamedPropertyExpression(propertyName, propertyValue));
            }

            if (!propertiesToInclude.Any())
            {


                foreach (string containerProperty in containerProperties)
                {
                    Expression propertyName = Expression.Constant(containerProperty);
                    Expression propertyValue = Expression.Property(source, containerProperty);
                    includedProperties.Add(new NamedPropertyExpression(propertyName, propertyValue));
                }
            }

            // create a property container that holds all these property names and values.
            return PropertyContainer.CreatePropertyContainer(includedProperties);
        }

        private Expression AddOrderByQueryForSource(Expression source, OrderByClause orderbyClause, Type elementType)
        {
            if (orderbyClause != null)
            {
                // TODO: Implement proper support for $select/$expand after $apply
                LambdaExpression orderByExpression =
                    FilterBinder.Bind(null, orderbyClause, elementType, _context.RequestContainer);
                source = ExpressionHelpers.OrderBy(source, orderByExpression, elementType, orderbyClause.Direction);
            }

            return source;
        }

        private Expression GetNullCheckExpression(IEdmNavigationProperty propertyToExpand, Expression propertyValue,
            SelectExpandClause projection)
        {
            if (projection == null || propertyToExpand.Type.IsCollection())
            {
                return null;
            }

            if (projection.AllSelected || !propertyToExpand.ToEntityType().Key().Any())
            {
                return Expression.Equal(propertyValue, Expression.Constant(null));
            }

            Expression keysNullCheckExpression = null;
            foreach (var key in propertyToExpand.ToEntityType().Key())
            {
                var keyExpression = Expression.Equal(
                    CreatePropertyValueExpressionWithFilter(propertyToExpand.ToEntityType(), key, propertyValue, null),
                    Expression.Constant(null));

                keysNullCheckExpression = keysNullCheckExpression == null
                    ? keyExpression
                    : Expression.And(keysNullCheckExpression, keyExpression);
            }

            return keysNullCheckExpression;
        }

        // new CollectionWrapper<ElementType> { Instance = source.Select((ElementType element) => new Wrapper { }) }
        private Expression ProjectCollection(Expression source, Type elementType, SelectExpandClause selectExpandClause, IEdmEntityType entityType, IEdmNavigationSource navigationSource, ExpandedNavigationSelectItem expandedItem, int? modelBoundPageSize)
        {
            ParameterExpression element = Expression.Parameter(elementType);

            // expression
            //      new Wrapper { }
            Expression projection = ProjectElement(element, selectExpandClause, entityType, navigationSource);

            // expression
            //      (ElementType element) => new Wrapper { }
            LambdaExpression selector = Expression.Lambda(projection, element);

            if (expandedItem != null)
            {
                source = AddOrderByQueryForSource(source, expandedItem.OrderByOption, elementType);
            }

            if (_settings.PageSize.HasValue || modelBoundPageSize.HasValue ||
                (expandedItem != null && (expandedItem.TopOption.HasValue || expandedItem.SkipOption.HasValue)))
            {
                // nested paging. Need to apply order by first, and take one more than page size as we need to know
                // whether the collection was truncated or not while generating next page links.
                IEnumerable<IEdmStructuralProperty> properties =
                    entityType.Key().Any()
                        ? entityType.Key()
                        : entityType
                            .StructuralProperties()
                            .Where(property => property.Type.IsPrimitive() && !property.Type.IsStream())
                            .OrderBy(property => property.Name);

                if (expandedItem == null || expandedItem.OrderByOption == null)
                {
                    bool alreadyOrdered = false;
                    foreach (var prop in properties)
                    {
                        source = ExpressionHelpers.OrderByPropertyExpression(source, prop.Name, elementType,
                            alreadyOrdered);
                        if (!alreadyOrdered)
                        {
                            alreadyOrdered = true;
                        }
                    }
                }

                if (expandedItem != null && expandedItem.SkipOption.HasValue)
                {
                    Contract.Assert(expandedItem.SkipOption.Value <= Int32.MaxValue);
                    source = ExpressionHelpers.Skip(source, (int)expandedItem.SkipOption.Value, elementType,
                        _settings.EnableConstantParameterization);
                }

                if (expandedItem != null && expandedItem.TopOption.HasValue)
                {
                    Contract.Assert(expandedItem.TopOption.Value <= Int32.MaxValue);
                    source = ExpressionHelpers.Take(source, (int)expandedItem.TopOption.Value, elementType,
                        _settings.EnableConstantParameterization);
                }

                if (_settings.PageSize.HasValue)
                {
                    source = ExpressionHelpers.Take(source, _settings.PageSize.Value + 1, elementType,
                        _settings.EnableConstantParameterization);
                }
                else if (_settings.ModelBoundPageSize.HasValue)
                {
                    source = ExpressionHelpers.Take(source, modelBoundPageSize.Value + 1, elementType,
                        _settings.EnableConstantParameterization);
                }
            }

            // expression
            //      source.Select((ElementType element) => new Wrapper { })
            Expression selectedExpresion = Expression.Call(GetSelectMethod(elementType, projection.Type), source, selector);

            if (_settings.HandleNullPropagation == HandleNullPropagationOption.True)
            {
                // source == null ? null : projectedCollection
                return Expression.Condition(
                       test: Expression.Equal(source, Expression.Constant(null)),
                       ifTrue: Expression.Constant(null, selectedExpresion.Type),
                       ifFalse: selectedExpresion);
            }
            else
            {
                return selectedExpresion;
            }
        }

        // OData formatter requires the type name of the entity that is being written if the type has derived types.
        // Expression
        //      source is GrandChild ? "GrandChild" : ( source is Child ? "Child" : "Root" )
        // Notice that the order is important here. The most derived type must be the first to check.
        // If entity framework had a way to figure out the type name without selecting the whole object, we don't have to do this magic.
        internal static Expression CreateTypeNameExpression(Expression source, IEdmEntityType elementType, IEdmModel model)
        {
            IReadOnlyList<IEdmEntityType> derivedTypes = GetAllDerivedTypes(elementType, model);

            if (derivedTypes.Count == 0)
            {
                // no inheritance.
                return null;
            }
            else
            {
                Expression expression = Expression.Constant(elementType.FullName());
                for (int i = 0; i < derivedTypes.Count; i++)
                {
                    Type clrType = EdmLibHelpers.GetClrType(derivedTypes[i], model);
                    if (clrType == null)
                    {
                        throw new ODataException(Error.Format(SRResources.MappingDoesNotContainResourceType, derivedTypes[0].FullName()));
                    }

                    expression = Expression.Condition(
                                    test: Expression.TypeIs(source, clrType),
                                    ifTrue: Expression.Constant(derivedTypes[i].FullName()),
                                    ifFalse: expression);
                }

                return expression;
            }
        }

        // returns all the derived types (direct and indirect) of baseType ordered according to their depth. The direct children
        // are the first in the list.
        private static IReadOnlyList<IEdmEntityType> GetAllDerivedTypes(IEdmEntityType baseType, IEdmModel model)
        {
            IEnumerable<IEdmEntityType> allEntityTypes = model.SchemaElements.OfType<IEdmEntityType>();

            List<Tuple<int, IEdmEntityType>> derivedTypes = new List<Tuple<int, IEdmEntityType>>();
            foreach (IEdmEntityType entityType in allEntityTypes)
            {
                int distance = IsDerivedTypeOf(entityType, baseType);
                if (distance > 0)
                {
                    derivedTypes.Add(Tuple.Create(distance, entityType));
                }
            }

            return derivedTypes.OrderBy(tuple => tuple.Item1).Select(tuple => tuple.Item2).ToList();
        }

        // returns -1 if type does not derive from baseType and a positive number representing the distance
        // between them if it does.
        private static int IsDerivedTypeOf(IEdmEntityType type, IEdmEntityType baseType)
        {
            int distance = 0;
            while (type != null)
            {
                if (baseType == type)
                {
                    return distance;
                }

                type = type.BaseEntityType();
                distance++;
            }

            return -1;
        }

        private static MethodInfo GetSelectMethod(Type elementType, Type resultType)
        {
            return ExpressionHelperMethods.EnumerableSelectGeneric.MakeGenericMethod(elementType, resultType);
        }

        private static Dictionary<IEdmNavigationProperty, ExpandedNavigationSelectItem> GetPropertiesToExpandInQuery(SelectExpandClause selectExpandClause)
        {
            Dictionary<IEdmNavigationProperty, ExpandedNavigationSelectItem> properties = new Dictionary<IEdmNavigationProperty, ExpandedNavigationSelectItem>();

            foreach (SelectItem selectItem in selectExpandClause.SelectedItems)
            {
                ExpandedNavigationSelectItem expandItem = selectItem as ExpandedNavigationSelectItem;
                if (expandItem != null)
                {
                    SelectExpandNode.ValidatePathIsSupported(expandItem.PathToNavigationProperty);
                    NavigationPropertySegment navigationSegment = expandItem.PathToNavigationProperty.LastSegment as NavigationPropertySegment;
                    if (navigationSegment == null)
                    {
                        throw new ODataException(SRResources.UnsupportedSelectExpandPath);
                    }

                    properties[navigationSegment.NavigationProperty] = expandItem;
                }
            }

            return properties;
        }

        private static ISet<IEdmStructuralProperty> GetPropertiesToIncludeInQuery(
<<<<<<< HEAD
            SelectExpandClause selectExpandClause, IEdmEntityType entityType, IEdmEntitySet entitySet, IEdmModel model, out ISet<IEdmStructuralProperty> autoSelectedProperties, out ISet<String> containerProperties)
=======
            SelectExpandClause selectExpandClause, IEdmEntityType entityType, IEdmNavigationSource navigationSource, IEdmModel model, out ISet<IEdmStructuralProperty> autoSelectedProperties)
>>>>>>> 70ed457d
        {
            autoSelectedProperties = new HashSet<IEdmStructuralProperty>();
            containerProperties = new HashSet<String>();
            HashSet<IEdmStructuralProperty> propertiesToInclude = new HashSet<IEdmStructuralProperty>();

            IEnumerable<SelectItem> selectedItems = selectExpandClause.SelectedItems;
            if (!IsSelectAll(selectExpandClause))
            {
                // only select requested properties and keys.
                foreach (PathSelectItem pathSelectItem in selectedItems.OfType<PathSelectItem>())
                {
                    SelectExpandNode.ValidatePathIsSupported(pathSelectItem.SelectedPath);
                    PropertySegment structuralPropertySegment = pathSelectItem.SelectedPath.LastSegment as PropertySegment;
                    if (structuralPropertySegment != null)
                    {
                        propertiesToInclude.Add(structuralPropertySegment.Property);
                    }
                }

                // add keys
                foreach (IEdmStructuralProperty keyProperty in entityType.Key())
                {
                    if (!propertiesToInclude.Contains(keyProperty))
                    {
                        autoSelectedProperties.Add(keyProperty);
                    }
                }

                // add concurrency properties, if not added
                if (navigationSource != null && model != null)
                {
                    IEnumerable<IEdmStructuralProperty> concurrencyProperties = model.GetConcurrencyProperties(navigationSource);
                    foreach (IEdmStructuralProperty concurrencyProperty in concurrencyProperties)
                    {
                        if (!propertiesToInclude.Contains(concurrencyProperty))
                        {
                            autoSelectedProperties.Add(concurrencyProperty);
                        }
                    }
                }
            }

            if (!propertiesToInclude.Any())
            {
                // List of proeprties to include is empty, but we still here => need to select properies with long paths
                containerProperties = new HashSet<String>(entityType.Properties().OfType<IEdmStructuralProperty>()
                    .Select(p => model.GetAnnotationValue<ClrPropertyInfoAnnotation>(p))
                    .Where(pa => pa != null && pa.PropertiesPath != null && pa.PropertiesPath.Any())
                    .SelectMany(pa => pa.PropertiesPath)
                    .Select(ps => ps.Name)
                    .Distinct());
            }
           

            return propertiesToInclude;
        }

        private static bool IsSelectAll(SelectExpandClause selectExpandClause)
        {
            if (selectExpandClause == null)
            {
                return true;
            }

            if (selectExpandClause.AllSelected || selectExpandClause.SelectedItems.OfType<WildcardSelectItem>().Any()
                // EF fails with StackOverflow when tries to generate SELECT clause with more than MaxEFColumns columns
                // Convert long $select=... to $select=* as woraround until https://github.com/dotnet/corefx/pull/11091 will be ported to .NET and included in official version
                || selectExpandClause.SelectedItems.OfType<PathSelectItem>().Count() > MaxEFColumns
                )
            {
                return true;
            }

            return false;
        }

        private static Type GetWrapperGenericType(bool isInstancePropertySet, bool isTypeNamePropertySet, bool isContainerPropertySet)
        {
            if (isInstancePropertySet)
            {
                // select all
                Contract.Assert(!isTypeNamePropertySet, "we don't set type name if we set instance as it can be figured from instance");

                return isContainerPropertySet ? typeof(SelectAllAndExpand<>) : typeof(SelectAll<>);
            }
            else
            {
                Contract.Assert(isContainerPropertySet, "if it is not select all, container should hold something");

                return isTypeNamePropertySet ? typeof(SelectSomeAndInheritance<>) : typeof(SelectSome<>);
            }
        }

        /* Entityframework requires that the two different type initializers for a given type in the same query have the
        same set of properties in the same order.

        A ~/People?$select=Name&$expand=Friend results in a select expression that has two SelectExpandWrapper<Person>
        expressions, one for the root level person and the second for the expanded Friend person.
        The first wrapper has the Container property set (contains Name and Friend values) where as the second wrapper
        has the Instance property set as it contains all the properties of the expanded person.

        The below four classes workaround that entity framework limitation by defining a seperate type for each
        property selection combination possible. */

        private class SelectAllAndExpand<TEntity> : SelectExpandWrapper<TEntity>
        {
        }

        private class SelectAll<TEntity> : SelectExpandWrapper<TEntity>
        {
        }

        private class SelectSomeAndInheritance<TEntity> : SelectExpandWrapper<TEntity>
        {
        }

        private class SelectSome<TEntity> : SelectAllAndExpand<TEntity>
        {
        }
    }
}<|MERGE_RESOLUTION|>--- conflicted
+++ resolved
@@ -307,11 +307,7 @@
                 ISet<IEdmStructuralProperty> autoSelectedProperties;
                 ISet<String> containerProperties;
 
-<<<<<<< HEAD
-                ISet<IEdmStructuralProperty> propertiesToInclude = GetPropertiesToIncludeInQuery(selectExpandClause, entityType, entitySet, _model, out autoSelectedProperties, out containerProperties);
-=======
-                ISet<IEdmStructuralProperty> propertiesToInclude = GetPropertiesToIncludeInQuery(selectExpandClause, entityType, navigationSource, _model, out autoSelectedProperties);
->>>>>>> 70ed457d
+                ISet<IEdmStructuralProperty> propertiesToInclude = GetPropertiesToIncludeInQuery(selectExpandClause, entityType, navigationSource, _model, out autoSelectedProperties, out containerProperties);
                 bool isSelectingOpenTypeSegments = GetSelectsOpenTypeSegments(selectExpandClause, entityType);
 
                 if (propertiesToExpand.Count > 0 || propertiesToInclude.Count > 0 || autoSelectedProperties.Count > 0 || containerProperties.Count > 0)
@@ -730,11 +726,7 @@
         }
 
         private static ISet<IEdmStructuralProperty> GetPropertiesToIncludeInQuery(
-<<<<<<< HEAD
-            SelectExpandClause selectExpandClause, IEdmEntityType entityType, IEdmEntitySet entitySet, IEdmModel model, out ISet<IEdmStructuralProperty> autoSelectedProperties, out ISet<String> containerProperties)
-=======
-            SelectExpandClause selectExpandClause, IEdmEntityType entityType, IEdmNavigationSource navigationSource, IEdmModel model, out ISet<IEdmStructuralProperty> autoSelectedProperties)
->>>>>>> 70ed457d
+            SelectExpandClause selectExpandClause, IEdmEntityType entityType, IEdmNavigationSource navigationSource, IEdmModel model, out ISet<IEdmStructuralProperty> autoSelectedProperties, out ISet<String> containerProperties)
         {
             autoSelectedProperties = new HashSet<IEdmStructuralProperty>();
             containerProperties = new HashSet<String>();
