﻿// Copyright (c) Microsoft Corporation.  All rights reserved.
// Licensed under the MIT License.  See License.txt in the project root for license information.

using System.Collections.Generic;
using System.Diagnostics.Contracts;
using System.Globalization;
using System.Linq;
using System.Linq.Expressions;
using System.Reflection;
using System.Web.Http;
using System.Web.Http.Dispatcher;
using System.Web.OData.Formatter;
using System.Web.OData.Properties;
using Microsoft.OData;
using Microsoft.OData.Edm;
using Microsoft.OData.UriParser;
using Microsoft.OData.UriParser.Aggregation;

namespace System.Web.OData.Query.Expressions
{
    internal class AggregationBinder : ExpressionBinderBase
    {
        private const string GroupByContainerProperty = "GroupByContainer";
        private Type _elementType;
        private TransformationNode _transformation;

        private ParameterExpression _lambdaParameter;

        private IEnumerable<AggregateExpression> _aggregateExpressions;
        private IEnumerable<GroupByPropertyNode> _groupingProperties;

        private Type _groupByClrType;

        private bool _linqToObjectMode = false;

        internal AggregationBinder(ODataQuerySettings settings, IAssembliesResolver assembliesResolver, Type elementType,
            IEdmModel model, TransformationNode transformation)
            : base(model, assembliesResolver, settings)
        {
            Contract.Assert(elementType != null);
            Contract.Assert(transformation != null);

            _elementType = elementType;
            _transformation = transformation;

            this._lambdaParameter = Expression.Parameter(this._elementType, "$it");

            switch (transformation.Kind)
            {
                case TransformationNodeKind.Aggregate:
                    var aggregateClause = this._transformation as AggregateTransformationNode;
                    _aggregateExpressions = FixCustomMethodReturnTypes(aggregateClause.Expressions);
                    ResultClrType = typeof(NoGroupByAggregationWrapper);
                    break;
                case TransformationNodeKind.GroupBy:
                    var groupByClause = this._transformation as GroupByTransformationNode;
                    _groupingProperties = groupByClause.GroupingProperties;
                    if (groupByClause.ChildTransformations != null)
                    {
                        if (groupByClause.ChildTransformations.Kind == TransformationNodeKind.Aggregate)
                        {
                            var aggregationNode = (AggregateTransformationNode)groupByClause.ChildTransformations;
                            _aggregateExpressions = FixCustomMethodReturnTypes(aggregationNode.Expressions);
                        }
                        else
                        {
                            throw new NotImplementedException();
                        }
                    }

                    _groupByClrType = typeof(GroupByWrapper);
                    ResultClrType = typeof(AggregationWrapper);
                    break;
                default:
                    throw new NotSupportedException(String.Format(CultureInfo.InvariantCulture,
                        SRResources.NotSupportedTransformationKind, transformation.Kind));
            }

            _groupByClrType = _groupByClrType ?? typeof(NoGroupByWrapper);
        }

        private static Expression WrapDynamicCastIfNeeded(Expression propertyAccessor)
        {
            if (propertyAccessor.Type == typeof(object))
            {
                return Expression.Call(null, ExpressionHelperMethods.ConvertToDecimal, propertyAccessor);
            }

            return propertyAccessor;
        }

        private IEnumerable<AggregateExpression> FixCustomMethodReturnTypes(IEnumerable<AggregateExpression> aggregateExpressions)
        {
            return aggregateExpressions.Select(FixCustomMethodReturnType);
        }

        private AggregateExpression FixCustomMethodReturnType(AggregateExpression expression)
        {
            if (expression.Method != AggregationMethod.Custom)
            {
                return expression;
            }

            var customMethod = GetCustomMethod(expression);
            var typeReference = EdmLibHelpers.GetEdmPrimitiveTypeReferenceOrNull(customMethod.ReturnType);
            return new AggregateExpression(expression.Expression, expression.MethodDefinition, expression.Alias, typeReference);
        }

        private MethodInfo GetCustomMethod(AggregateExpression expression)
        {
            var propertyLambda = Expression.Lambda(BindAccessor(expression.Expression), this._lambdaParameter);
            Type inputType = propertyLambda.Body.Type;

            string methodToken = expression.MethodDefinition.MethodLabel;
            var customFunctionAnnotations = Model.GetAnnotationValue<CustomAggregateMethodAnnotation>(Model);

            MethodInfo customMethod;
            if (!customFunctionAnnotations.GetMethodInfo(methodToken, inputType, out customMethod))
            {
                throw new ODataException(
                    Error.Format(
                        SRResources.AggregationNotSupportedForType,
                        expression.Method,
                        expression.Expression,
                        inputType));
            }

            return customMethod;
        }

        /// <summary>
        /// Gets CLR type returned from the query.
        /// </summary>
        public Type ResultClrType
        {
            get; private set;
        }

        public IEdmTypeReference ResultType
        {
            get; private set;
        }

        public IQueryable Bind(IQueryable query)
        {
            Contract.Assert(query != null);

            this._linqToObjectMode = query.Provider.GetType().Namespace == HandleNullPropagationOptionHelper.Linq2ObjectsQueryProviderNamespace;
            this.BaseQuery = query;
            EnsureFlattenedPropertyContainer(this._lambdaParameter);

            query = FlattenReferencedProperties(query);

            // Answer is query.GroupBy($it => new DynamicType1() {...}).Select($it => new DynamicType2() {...})
            // We are doing Grouping even if only aggregate was specified to have a IQuaryable after aggregation
            IQueryable grouping = BindGroupBy(query);

            IQueryable result = BindSelect(grouping);

            return result;
        }

        /// <summary>
        /// Pre flattens properties referenced in aggregate clause to avoid generation of nested queries by EF.
        /// For query like groupby((A), aggregate(B/C with max as Alias1, B/D with max as Alias2)) we need to generate 
        /// .Select(
        ///     $it => new FlattenninWrapper () {
        ///         Source = $it, // Will used in groupby stage
        ///         Container = new {
        ///             Value = $it.B.C
        ///             Next = new {
        ///                 Value = $it.B.D
        ///             }
        ///         }
        ///     }
        /// )
        /// Also we need to populate expressions to access B/C and B/D in aggregate stage. It will look like:
        /// B/C : $it.Container.Value
        /// B/D : $it.Container.Next.Value
        /// </summary>
        /// <param name="query"></param>
        /// <returns>Query with Select that flattens properties</returns>
        private IQueryable FlattenReferencedProperties(IQueryable query)
        {
            if (_aggregateExpressions != null
                && _aggregateExpressions.Any(e => e.Method != AggregationMethod.VirtualPropertyCount)
                && _groupingProperties != null
                && _groupingProperties.Any()
                && (FlattenedPropertyContainer == null || !FlattenedPropertyContainer.Any())
                )
            {
                var wrapperType = typeof(FlatteningWrapper<>).MakeGenericType(this._elementType);
                var sourceProperty = wrapperType.GetProperty("Source");
                List<MemberAssignment> wta = new List<MemberAssignment>();
                wta.Add(Expression.Bind(sourceProperty, this._lambdaParameter));

                var aggrregatedPropertiesToFlatten = _aggregateExpressions.Where(e => e.Method != AggregationMethod.VirtualPropertyCount).ToList();
                // Generated Select will be stack like, meaning that first property in the list will be deepest one
                // For example if we add $it.B.C, $it.B.D, select will look like
                // new {
                //      Value = $it.B.C
                //      Next = new {
                //          Value = $it.B.D
                //      }
                // }
                // We are generated references (in currentContainerExpression) from  the begining of the  Select ($it.Value, then $it.Next.Value etc.)
                // We have proper match we need insert properties in reverse order
                // After this 
                // properties = { $it.B.D, $it.B.C}
                // _preFlattendMAp = { {$it.B.C, $it.Value}, {$it.B.D, $it.Next.Value} }
                var properties = new NamedPropertyExpression[aggrregatedPropertiesToFlatten.Count];
                var aliasIdx = aggrregatedPropertiesToFlatten.Count - 1;
                var aggParam = Expression.Parameter(wrapperType, "$it");
                var currentContainerExpression = Expression.Property(aggParam, GroupByContainerProperty);
                foreach (var aggExpression in aggrregatedPropertiesToFlatten)
                {
                    var alias = "Property" + aliasIdx; // We just need unique alias, we aren't going to use it

                    // Add Value = $it.B.C
                    var propAccessExpression = BindAccessor(aggExpression.Expression);
                    var type = propAccessExpression.Type;
                    propAccessExpression = WrapConvert(propAccessExpression);
                    properties[aliasIdx] = new NamedPropertyExpression(Expression.Constant(alias), propAccessExpression);

                    // Save $it.Container.Next.Value for future use
                    UnaryExpression flatAccessExpression = Expression.Convert(
                        Expression.Property(currentContainerExpression, "Value"),
                        type);
                    currentContainerExpression = Expression.Property(currentContainerExpression, "Next");
                    _preFlattenedMap.Add(aggExpression.Expression, flatAccessExpression);
                    aliasIdx--;
                }

                var wrapperProperty = ResultClrType.GetProperty(GroupByContainerProperty);

                wta.Add(Expression.Bind(wrapperProperty, AggregationPropertyContainer.CreateNextNamedPropertyContainer(properties)));

                var flatLambda = Expression.Lambda(Expression.MemberInit(Expression.New(wrapperType), wta), _lambdaParameter);

                query = ExpressionHelpers.Select(query, flatLambda, this._elementType);

                // We applied flattening let .GroupBy know about it.
                this._lambdaParameter = aggParam;
                this._elementType = wrapperType;
            }

            return query;
        }

        private Dictionary<SingleValueNode, Expression> _preFlattenedMap = new Dictionary<SingleValueNode, Expression>();

        private IQueryable BindSelect(IQueryable grouping)
        {
            // Should return following expression
            // .Select($it => New DynamicType2() 
            //                  {
            //                      GroupByContainer = $it.Key.GroupByContainer // If groupby section present
            //                      Container => new AggregationPropertyContainer() {
            //                          Name = "Alias1", 
            //                          Value = $it.AsQuaryable().Sum(i => i.AggregatableProperty), 
            //                          Next = new LastInChain() {
            //                              Name = "Alias2",
            //                              Value = $it.AsQuaryable().Sum(i => i.AggregatableProperty)
            //                          }
            //                      }
            //                  })
            var groupingType = typeof(IGrouping<,>).MakeGenericType(this._groupByClrType, this._elementType);
            ParameterExpression accum = Expression.Parameter(groupingType, "$it");

            List<MemberAssignment> wrapperTypeMemberAssignments = new List<MemberAssignment>();

            // Setting GroupByContainer property when previous step was grouping
            if (this._groupingProperties != null && this._groupingProperties.Any())
            {
                var wrapperProperty = this.ResultClrType.GetProperty(GroupByContainerProperty);

                wrapperTypeMemberAssignments.Add(Expression.Bind(wrapperProperty, Expression.Property(Expression.Property(accum, "Key"), GroupByContainerProperty)));
            }

            // Setting Container property when we have aggregation clauses
            if (_aggregateExpressions != null)
            {
                var properties = new List<NamedPropertyExpression>();
                foreach (var aggExpression in _aggregateExpressions)
                {
                    properties.Add(new NamedPropertyExpression(Expression.Constant(aggExpression.Alias), CreateAggregationExpression(accum, aggExpression)));
                }

                var wrapperProperty = ResultClrType.GetProperty("Container");
                wrapperTypeMemberAssignments.Add(Expression.Bind(wrapperProperty, AggregationPropertyContainer.CreateNextNamedPropertyContainer(properties)));
            }

            var initilizedMember =
                Expression.MemberInit(Expression.New(ResultClrType), wrapperTypeMemberAssignments);
            var selectLambda = Expression.Lambda(initilizedMember, accum);

            var result = ExpressionHelpers.Select(grouping, selectLambda, groupingType);
            return result;
        }

        private List<MemberAssignment> CreateSelectMemberAssigments(Type type, MemberExpression propertyAccessor,
            IEnumerable<GroupByPropertyNode> properties)
        {
            var wrapperTypeMemberAssignments = new List<MemberAssignment>();
            if (_groupingProperties != null)
            {
                foreach (var node in properties)
                {
                    var nodePropertyAccessor = Expression.Property(propertyAccessor, node.Name);
                    var member = type.GetMember(node.Name).Single();
                    if (node.Expression != null)
                    {
                        wrapperTypeMemberAssignments.Add(Expression.Bind(member, nodePropertyAccessor));
                    }
                    else
                    {
                        var memberType = (member as PropertyInfo).PropertyType;
                        var expr = Expression.MemberInit(Expression.New(memberType),
                            CreateSelectMemberAssigments(memberType, nodePropertyAccessor, node.ChildTransformations));
                        wrapperTypeMemberAssignments.Add(Expression.Bind(member, expr));
                    }
                }
            }

            return wrapperTypeMemberAssignments;
        }

        private Expression CreateAggregationExpression(ParameterExpression accum, AggregateExpression expression)
        {
            // I substitute the element type for all generic arguments.
            var asQuerableMethod = ExpressionHelperMethods.QueryableAsQueryable.MakeGenericMethod(this._elementType);
            Expression asQuerableExpression = Expression.Call(null, asQuerableMethod, accum);

            // $count is a virtual property, so there's not a propertyLambda to create.
            if (expression.Method == AggregationMethod.VirtualPropertyCount)
            {
                var countMethod = ExpressionHelperMethods.QueryableCountGeneric.MakeGenericMethod(this._elementType);
                return WrapConvert(Expression.Call(null, countMethod, asQuerableExpression));
            }
            Expression body;

<<<<<<< HEAD
            if (!this._preFlattenedMap.TryGetValue(expression.Expression, out body))
            {
                body = BindAccessor(expression.Expression);
            }
            LambdaExpression propertyLambda = Expression.Lambda(body, this._lambdaParameter);
=======
            Expression propertyAccessor = BindAccessor(expression.Expression);
            LambdaExpression propertyLambda = Expression.Lambda(propertyAccessor,
                this._lambdaParameter);
>>>>>>> 5ff5332a

            Expression aggregationExpression;

            switch (expression.Method)
            {
                case AggregationMethod.Min:
                    {
                        var minMethod = ExpressionHelperMethods.QueryableMin.MakeGenericMethod(this._elementType,
                            propertyLambda.Body.Type);
                        aggregationExpression = Expression.Call(null, minMethod, asQuerableExpression, propertyLambda);
                    }
                    break;
                case AggregationMethod.Max:
                    {
                        var maxMethod = ExpressionHelperMethods.QueryableMax.MakeGenericMethod(this._elementType,
                            propertyLambda.Body.Type);
                        aggregationExpression = Expression.Call(null, maxMethod, asQuerableExpression, propertyLambda);
                    }
                    break;
                case AggregationMethod.Sum:
                    {
                        MethodInfo sumGenericMethod;
                        // For Dynamic properties cast to decimal
                        Expression propertyExpression = WrapDynamicCastIfNeeded(propertyAccessor);
                        propertyLambda = Expression.Lambda(propertyExpression, this._lambdaParameter);

                        if (
                            !ExpressionHelperMethods.QueryableSumGenerics.TryGetValue(propertyExpression.Type,
                                out sumGenericMethod))
                        {
                            throw new ODataException(Error.Format(SRResources.AggregationNotSupportedForType,
                                expression.Method, expression.Expression, propertyExpression.Type));
                        }

                        var sumMethod = sumGenericMethod.MakeGenericMethod(this._elementType);
                        aggregationExpression = Expression.Call(null, sumMethod, asQuerableExpression, propertyLambda);

                        // For Dynamic properties cast back to object
                        if (propertyAccessor.Type == typeof(object))
                        {
                            aggregationExpression = Expression.Convert(aggregationExpression, typeof(object));
                        }
                    }
                    break;
                case AggregationMethod.Average:
                    {
                        MethodInfo averageGenericMethod;
                        // For Dynamic properties cast to decimal
                        Expression propertyExpression = WrapDynamicCastIfNeeded(propertyAccessor);
                        propertyLambda = Expression.Lambda(propertyExpression, this._lambdaParameter);

                        if (
                            !ExpressionHelperMethods.QueryableAverageGenerics.TryGetValue(propertyExpression.Type,
                                out averageGenericMethod))
                        {
                            throw new ODataException(Error.Format(SRResources.AggregationNotSupportedForType,
                                expression.Method, expression.Expression, propertyExpression.Type));
                        }

                        var averageMethod = averageGenericMethod.MakeGenericMethod(this._elementType);
                        aggregationExpression = Expression.Call(null, averageMethod, asQuerableExpression, propertyLambda);

                        // For Dynamic properties cast back to object 
                        if (propertyAccessor.Type == typeof(object))
                        {
                            aggregationExpression = Expression.Convert(aggregationExpression, typeof(object));
                        }
                    }
                    break;
                case AggregationMethod.CountDistinct:
                    {
                        // I select the specific field
                        var selectMethod =
                            ExpressionHelperMethods.QueryableSelectGeneric.MakeGenericMethod(this._elementType,
                                propertyLambda.Body.Type);
                        Expression queryableSelectExpression = Expression.Call(null, selectMethod, asQuerableExpression,
                            propertyLambda);

                        // I run distinct over the set of items
                        var distinctMethod =
                            ExpressionHelperMethods.QueryableDistinct.MakeGenericMethod(propertyLambda.Body.Type);
                        Expression distinctExpression = Expression.Call(null, distinctMethod, queryableSelectExpression);

                        // I count the distinct items as the aggregation expression
                        var countMethod =
                            ExpressionHelperMethods.QueryableCountGeneric.MakeGenericMethod(propertyLambda.Body.Type);
                        aggregationExpression = Expression.Call(null, countMethod, distinctExpression);
                    }
                    break;
                case AggregationMethod.Custom:
                    {
                        MethodInfo customMethod = GetCustomMethod(expression);
                        var selectMethod =
                            ExpressionHelperMethods.QueryableSelectGeneric.MakeGenericMethod(this._elementType, propertyLambda.Body.Type);
                        var selectExpression = Expression.Call(null, selectMethod, asQuerableExpression, propertyLambda);
                        aggregationExpression = Expression.Call(null, customMethod, selectExpression);
                    }
                    break;
                default:
                    throw new ODataException(Error.Format(SRResources.AggregationMethodNotSupported, expression.Method));
            }

            return WrapConvert(aggregationExpression);
        }

        private Expression WrapConvert(Expression expression)
        {
            return this._linqToObjectMode
                ? Expression.Convert(expression, typeof(object))
                : expression;
        }

        public override Expression Bind(QueryNode node)
        {
            SingleValueNode singleValueNode = node as SingleValueNode;
            if (node != null)
            {
                return BindAccessor(singleValueNode);
            }

            throw new ArgumentException("Only SigleValueNode supported", "node");
        }

        protected override ParameterExpression GetParameter()
        {
            return this._lambdaParameter;
        }

        private Expression BindAccessor(SingleValueNode node)
        {
            switch (node.Kind)
            {
                case QueryNodeKind.ResourceRangeVariableReference:
                    return this._lambdaParameter.Type.IsGenericType && this._lambdaParameter.Type.GetGenericTypeDefinition() == typeof(FlatteningWrapper<>)
                        ? (Expression)Expression.Property(this._lambdaParameter, "Source")
                        : this._lambdaParameter;
                case QueryNodeKind.SingleValuePropertyAccess:
                    var propAccessNode = node as SingleValuePropertyAccessNode;
                    return CreatePropertyAccessExpression(BindAccessor(propAccessNode.Source), propAccessNode.Property, GetFullPropertyPath(propAccessNode));
                case QueryNodeKind.SingleComplexNode:
                    var singleComplexNode = node as SingleComplexNode;
                    return CreatePropertyAccessExpression(BindAccessor(singleComplexNode.Source), singleComplexNode.Property, GetFullPropertyPath(singleComplexNode));
                case QueryNodeKind.SingleValueOpenPropertyAccess:
                    var openNode = node as SingleValueOpenPropertyAccessNode;
                    return GetFlattenedPropertyExpression(openNode.Name) ?? CreateOpenPropertyAccessExpression(openNode);
                case QueryNodeKind.None:
                case QueryNodeKind.SingleNavigationNode:
                    var navNode = (SingleNavigationNode)node;
                    return CreatePropertyAccessExpression(BindAccessor(navNode.Source), navNode.NavigationProperty);
                case QueryNodeKind.BinaryOperator:
                    var binaryNode = (BinaryOperatorNode)node;
                    var leftExpression = BindAccessor(binaryNode.Left);
                    var rightExpression = BindAccessor(binaryNode.Right);
                    return CreateBinaryExpression(binaryNode.OperatorKind, leftExpression, rightExpression,
                        liftToNull: true);
                case QueryNodeKind.Convert:
                    var convertNode = (ConvertNode)node;
                    return CreateConvertExpression(convertNode, BindAccessor(convertNode.Source));
                case QueryNodeKind.SingleValueFunctionCall:
                    return BindSingleValueFunctionCallNode(node as SingleValueFunctionCallNode);
                case QueryNodeKind.Constant:
                    return BindConstantNode(node as ConstantNode);
                default:
                    throw Error.NotSupported(SRResources.QueryNodeBindingNotSupported, node.Kind,
                        typeof(AggregationBinder).Name);
            }
        }

        private Expression CreatePropertyAccessExpression(Expression source, IEdmProperty property, string propertyPath = null)
        {
            string propertyName = EdmLibHelpers.GetClrPropertyName(property, Model);
            propertyPath = propertyPath ?? propertyName;
            if (QuerySettings.HandleNullPropagation == HandleNullPropagationOption.True && IsNullable(source.Type) &&
                source != this._lambdaParameter)
            {
                Expression cleanSource = RemoveInnerNullPropagation(source);
                Expression propertyAccessExpression = null;
                propertyAccessExpression = GetFlattenedPropertyExpression(propertyPath) ?? Expression.Property(cleanSource, propertyName);

                // source.property => source == null ? null : [CastToNullable]RemoveInnerNullPropagation(source).property
                // Notice that we are checking if source is null already. so we can safely remove any null checks when doing source.Property

                Expression ifFalse = ToNullable(ConvertNonStandardPrimitives(propertyAccessExpression));
                return
                    Expression.Condition(
                        test: Expression.Equal(source, NullConstant),
                        ifTrue: Expression.Constant(null, ifFalse.Type),
                        ifFalse: ifFalse);
            }
            else
            {
                return GetFlattenedPropertyExpression(propertyPath) ?? ConvertNonStandardPrimitives(ExpressionBinderBase.GetPropertyExpression(source, propertyName));
            }
        }

        private Expression CreateOpenPropertyAccessExpression(SingleValueOpenPropertyAccessNode openNode)
        {
            Expression sourceAccessor = BindAccessor(openNode.Source);

            // First check that property exists in source
            // It's the case when we are apply transformation based on earlier transformation
            if (sourceAccessor.Type.GetProperty(openNode.Name) != null)
            {
                return Expression.Property(sourceAccessor, openNode.Name);
            }

            // Property doesn't exists go for dynamic properties dictionary
            PropertyInfo prop = GetDynamicPropertyContainer(openNode);
            MemberExpression propertyAccessExpression = Expression.Property(sourceAccessor, prop.Name);
            IndexExpression readDictionaryIndexerExpression = Expression.Property(propertyAccessExpression,
                            DictionaryStringObjectIndexerName, Expression.Constant(openNode.Name));
            MethodCallExpression containsKeyExpression = Expression.Call(propertyAccessExpression,
                propertyAccessExpression.Type.GetMethod("ContainsKey"), Expression.Constant(openNode.Name));
            ConstantExpression nullExpression = Expression.Constant(null);

            if (QuerySettings.HandleNullPropagation == HandleNullPropagationOption.True)
            {
                var dynamicDictIsNotNull = Expression.NotEqual(propertyAccessExpression, Expression.Constant(null));
                var dynamicDictIsNotNullAndContainsKey = Expression.AndAlso(dynamicDictIsNotNull, containsKeyExpression);
                return Expression.Condition(
                    dynamicDictIsNotNullAndContainsKey,
                    readDictionaryIndexerExpression,
                    nullExpression);
            }
            else
            {
                return Expression.Condition(
                    containsKeyExpression,
                    readDictionaryIndexerExpression,
                    nullExpression);
            }
        }

        private IQueryable BindGroupBy(IQueryable query)
        {
            LambdaExpression groupLambda = null;
            Type elementType = query.ElementType;
            if (_groupingProperties != null && _groupingProperties.Any())
            {
                // Generates expression
                // .GroupBy($it => new DynamicTypeWrapper()
                //                                      {
                //                                           GroupByContainer => new AggregationPropertyContainer() {
                //                                               Name = "Prop1", 
                //                                               Value = $it.Prop1,
                //                                               Next = new AggregationPropertyContainer() {
                //                                                   Name = "Prop2",
                //                                                   Value = $it.Prop2, // int
                //                                                   Next = new LastInChain() {
                //                                                       Name = "Prop3",
                //                                                       Value = $it.Prop3
                //                                                   }
                //                                               }
                //                                           }
                //                                      }) 
                List<NamedPropertyExpression> properties = CreateGroupByMemberAssignments(_groupingProperties);

                var wrapperProperty = typeof(GroupByWrapper).GetProperty(GroupByContainerProperty);
                List<MemberAssignment> wta = new List<MemberAssignment>();
                wta.Add(Expression.Bind(wrapperProperty, AggregationPropertyContainer.CreateNextNamedPropertyContainer(properties)));
                groupLambda = Expression.Lambda(Expression.MemberInit(Expression.New(typeof(GroupByWrapper)), wta), _lambdaParameter);
            }
            else
            {
                // We do not have properties to aggregate
                // .GroupBy($it => new NoGroupByWrapper())
                groupLambda = Expression.Lambda(Expression.New(this._groupByClrType), this._lambdaParameter);
            }

            return ExpressionHelpers.GroupBy(query, groupLambda, elementType, this._groupByClrType);
        }

        private List<NamedPropertyExpression> CreateGroupByMemberAssignments(IEnumerable<GroupByPropertyNode> nodes)
        {
            var properties = new List<NamedPropertyExpression>();
            foreach (var grpProp in nodes)
            {
                var propertyName = grpProp.Name;
                if (grpProp.Expression != null)
                {
                    properties.Add(new NamedPropertyExpression(Expression.Constant(propertyName), WrapConvert(BindAccessor(grpProp.Expression))));
                }
                else
                {
                    var wrapperProperty = typeof(GroupByWrapper).GetProperty(GroupByContainerProperty);
                    List<MemberAssignment> wta = new List<MemberAssignment>();
                    wta.Add(Expression.Bind(wrapperProperty, AggregationPropertyContainer.CreateNextNamedPropertyContainer(CreateGroupByMemberAssignments(grpProp.ChildTransformations))));
                    properties.Add(new NamedPropertyExpression(Expression.Constant(propertyName), Expression.MemberInit(Expression.New(typeof(GroupByWrapper)), wta)));
                }
            }

            return properties;
        }
    }
}<|MERGE_RESOLUTION|>--- conflicted
+++ resolved
@@ -339,17 +339,11 @@
             }
             Expression body;
 
-<<<<<<< HEAD
             if (!this._preFlattenedMap.TryGetValue(expression.Expression, out body))
             {
                 body = BindAccessor(expression.Expression);
             }
             LambdaExpression propertyLambda = Expression.Lambda(body, this._lambdaParameter);
-=======
-            Expression propertyAccessor = BindAccessor(expression.Expression);
-            LambdaExpression propertyLambda = Expression.Lambda(propertyAccessor,
-                this._lambdaParameter);
->>>>>>> 5ff5332a
 
             Expression aggregationExpression;
 
@@ -373,7 +367,7 @@
                     {
                         MethodInfo sumGenericMethod;
                         // For Dynamic properties cast to decimal
-                        Expression propertyExpression = WrapDynamicCastIfNeeded(propertyAccessor);
+                        Expression propertyExpression = WrapDynamicCastIfNeeded(body);
                         propertyLambda = Expression.Lambda(propertyExpression, this._lambdaParameter);
 
                         if (
@@ -388,7 +382,7 @@
                         aggregationExpression = Expression.Call(null, sumMethod, asQuerableExpression, propertyLambda);
 
                         // For Dynamic properties cast back to object
-                        if (propertyAccessor.Type == typeof(object))
+                        if (body.Type == typeof(object))
                         {
                             aggregationExpression = Expression.Convert(aggregationExpression, typeof(object));
                         }
@@ -398,7 +392,7 @@
                     {
                         MethodInfo averageGenericMethod;
                         // For Dynamic properties cast to decimal
-                        Expression propertyExpression = WrapDynamicCastIfNeeded(propertyAccessor);
+                        Expression propertyExpression = WrapDynamicCastIfNeeded(body);
                         propertyLambda = Expression.Lambda(propertyExpression, this._lambdaParameter);
 
                         if (
@@ -413,7 +407,7 @@
                         aggregationExpression = Expression.Call(null, averageMethod, asQuerableExpression, propertyLambda);
 
                         // For Dynamic properties cast back to object 
-                        if (propertyAccessor.Type == typeof(object))
+                        if (body.Type == typeof(object))
                         {
                             aggregationExpression = Expression.Convert(aggregationExpression, typeof(object));
                         }
