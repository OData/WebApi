{
<<<<<<< HEAD
  "version": "6.0.0-jc2-2",
=======
  "version": "6.0.0-jc2-4",
>>>>>>> 646acbdf
  "description": "Microsoft.AspNet.OData",

  "dependencies": {
    "Microsoft.AspNet.Mvc": "6.0.0-rc2-*",
    "Microsoft.AspNet.Mvc.WebApiCompatShim": "6.0.0-rc2-*",
    "Microsoft.Extensions.Options": "1.0.0-rc2-*",
    "Microsoft.Framework.NotNullAttribute.Sources": {
      "version": "1.0.0-rc1",
      "type": "build"
    },
    "Microsoft.OData.Core": "6.12.0",
    "Microsoft.OData.Edm": "6.12.0",
    "Microsoft.Spatial": "6.12.0"
  },

  "frameworks": {
    "dnx451": { },
    "dnxcore50": {
      "dependencies": {
        "Microsoft.CSharp": "4.0.1-rc2-23623",
        "System.Collections": "4.0.11-rc2-23623",
        "System.Diagnostics.Debug": "4.0.11-rc2-23623",
        "System.Diagnostics.Tools": "4.0.1-rc2-23623",
        "System.Globalization": "4.0.11-rc2-23623",
        "System.Linq": "4.0.1-rc2-23621",
        "System.Linq.Queryable": "4.0.1-rc2-23621",
        "System.Reflection": "4.1.0-rc2-23714",
        "System.Resources.ResourceManager": "4.0.1-rc2-23623",
        "System.Runtime": "4.0.21-rc2-23714",
        "System.Threading": "4.0.11-rc2-23623"
      }
    }
  }
}<|MERGE_RESOLUTION|>--- conflicted
+++ resolved
@@ -1,9 +1,5 @@
 {
-<<<<<<< HEAD
-  "version": "6.0.0-jc2-2",
-=======
-  "version": "6.0.0-jc2-4",
->>>>>>> 646acbdf
+  "version": "6.0.0-jc2-5",
   "description": "Microsoft.AspNet.OData",
 
   "dependencies": {
