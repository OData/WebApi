﻿// Copyright (c) Microsoft Corporation.  All rights reserved.
// Licensed under the MIT License.  See License.txt in the project root for license information.

using System;
using System.Collections.Concurrent;
using System.Collections.Generic;
using System.Diagnostics.CodeAnalysis;
using System.Diagnostics.Contracts;
using System.Linq;
using System.Reflection;
using System.Runtime.Serialization;
using Microsoft.AspNet.OData.Builder;
using Microsoft.AspNet.OData.Common;
using Microsoft.AspNet.OData.Query.Expressions;
using Microsoft.OData;
using Microsoft.OData.Edm;
using Microsoft.OData.UriParser;

namespace Microsoft.AspNet.OData.Formatter.Serialization
{
    /// <summary>
    /// ODataSerializer for serializing instances of <see cref="IEdmEntityType"/> or <see cref="IEdmComplexType"/>
    /// </summary>
    [SuppressMessage("Microsoft.Maintainability", "CA1506:AvoidExcessiveClassCoupling", Justification = "Relies on many ODataLib classes.")]
    public class ODataResourceSerializer : ODataEdmTypeSerializer
    {
        private const string Resource = "Resource";

        /// <inheritdoc />
        public ODataResourceSerializer(ODataSerializerProvider serializerProvider)
            : base(ODataPayloadKind.Resource, serializerProvider)
        {
        }

        /// <inheritdoc />
        public override void WriteObject(object graph, Type type, ODataMessageWriter messageWriter,
            ODataSerializerContext writeContext)
        {
            if (messageWriter == null)
            {
                throw Error.ArgumentNull("messageWriter");
            }

            if (writeContext == null)
            {
                throw Error.ArgumentNull("writeContext");
            }

            IEdmTypeReference edmType = writeContext.GetEdmType(graph, type);
            Contract.Assert(edmType != null);

            IEdmNavigationSource navigationSource = writeContext.NavigationSource;
            ODataWriter writer = messageWriter.CreateODataResourceWriter(navigationSource, edmType.ToStructuredType());
            WriteObjectInline(graph, edmType, writer, writeContext);
        }

        /// <inheritdoc />
        public override void WriteObjectInline(object graph, IEdmTypeReference expectedType, ODataWriter writer,
            ODataSerializerContext writeContext)
        {
            if (writer == null)
            {
                throw Error.ArgumentNull("writer");
            }

            if (writeContext == null)
            {
                throw Error.ArgumentNull("writeContext");
            }

            if (graph == null || graph is NullEdmComplexObject)
            {
                throw new SerializationException(Error.Format(SRResources.CannotSerializerNull, Resource));
            }
            else
            {
                WriteResource(graph, writer, writeContext, expectedType);
            }
        }

        /// <summary>
        /// Writes the given object specified by the parameter graph as a part of an existing OData message using the given
        /// deltaWriter and the writeContext.
        /// </summary>
        /// <param name="graph">The object to be written.</param>
        /// <param name="expectedType">The expected EDM type of the object represented by <paramref name="graph"/>.</param>
        /// <param name="writer">The <see cref="ODataDeltaWriter" /> to be used for writing.</param>
        /// <param name="writeContext">The <see cref="ODataSerializerContext"/>.</param>
        public virtual void WriteDeltaObjectInline(object graph, IEdmTypeReference expectedType, ODataWriter writer,
           ODataSerializerContext writeContext)
        {
            if (writer == null)
            {
                throw Error.ArgumentNull("writer");
            }

            if (writeContext == null)
            {
                throw Error.ArgumentNull("writeContext");
            }

            if (graph == null)
            {
                throw new SerializationException(Error.Format(SRResources.CannotSerializerNull, Resource));
            }
            else
            {
                WriteDeltaResource(graph, writer, writeContext);
            }
        }

        private void WriteDeltaResource(object graph, ODataWriter writer, ODataSerializerContext writeContext)
        {
            Contract.Assert(writeContext != null);

            IEdmStructuredTypeReference structuredType = GetResourceType(graph, writeContext);
            ResourceContext resourceContext = new ResourceContext(writeContext, structuredType, graph);
            EdmDeltaEntityObject deltaResource = graph as EdmDeltaEntityObject;
            if (deltaResource != null && deltaResource.NavigationSource != null)
            {
                resourceContext.NavigationSource = deltaResource.NavigationSource;
            }

            SelectExpandNode selectExpandNode = CreateSelectExpandNode(resourceContext);
            if (selectExpandNode != null)
            {
                ODataResource resource = CreateResource(selectExpandNode, resourceContext);

                if (resource != null)
                {
                    writer.WriteStart(resource);
                    WriteDeltaComplexProperties(selectExpandNode.SelectedComplexProperties, resourceContext, writer);
                    //TODO: Need to add support to write Navigation Links, etc. using Delta Writer
                    //https://github.com/OData/odata.net/issues/155
                    //CLEANUP: merge delta logic with regular logic; requires common base between ODataWriter and ODataDeltaWriter
                    //WriteDynamicComplexProperties(resourceContext, writer);
                    //WriteNavigationLinks(selectExpandNode.SelectedNavigationProperties, resourceContext, writer);
                    //WriteExpandedNavigationProperties(selectExpandNode.ExpandedNavigationProperties, resourceContext, writer);

                    writer.WriteEnd();
                }
            }
        }

        private void WriteDeltaComplexProperties(IEnumerable<IEdmStructuralProperty> complexProperties,
            ResourceContext resourceContext, ODataWriter writer)
        {
            Contract.Assert(complexProperties != null);
            Contract.Assert(resourceContext != null);
            Contract.Assert(writer != null);

            if (null != resourceContext.EdmObject && resourceContext.EdmObject.IsDeltaResource())
            {
                IDelta deltaObject = resourceContext.EdmObject as IDelta;
                IEnumerable<string> changedProperties = deltaObject.GetChangedPropertyNames();
                complexProperties = complexProperties.Where(p => changedProperties.Contains(p.Name));
            }

            foreach (IEdmStructuralProperty complexProperty in complexProperties)
            {
                ODataNestedResourceInfo nestedResourceInfo = new ODataNestedResourceInfo
                {
                    IsCollection = complexProperty.Type.IsCollection(),
                    Name = complexProperty.Name
                };

                writer.WriteStart(nestedResourceInfo);
                WriteDeltaComplexAndExpandedNavigationProperty(complexProperty, null, resourceContext, writer);
                writer.WriteEnd();
            }
        }

        private void WriteDeltaComplexAndExpandedNavigationProperty(IEdmProperty edmProperty, SelectExpandClause selectExpandClause,
            ResourceContext resourceContext, ODataWriter writer)
        {
            Contract.Assert(edmProperty != null);
            Contract.Assert(resourceContext != null);
            Contract.Assert(writer != null);

            object propertyValue = resourceContext.GetPropertyValue(edmProperty.Name);

            if (propertyValue == null || propertyValue is NullEdmComplexObject)
            {
                if (edmProperty.Type.IsCollection())
                {
                    // A complex or navigation property whose Type attribute specifies a collection, the collection always exists,
                    // it may just be empty.
                    // If a collection of complex or entities can be related, it is represented as a JSON array. An empty
                    // collection of resources (one that contains no resource) is represented as an empty JSON array.
                    writer.WriteStart(new ODataResourceSet
                    {
                        TypeName = edmProperty.Type.FullName()
                    });
                }
                else
                {
                    // If at most one resource can be related, the value is null if no resource is currently related.
                    writer.WriteStart(resource: null);
                }

                writer.WriteEnd();
            }
            else
            {
                // create the serializer context for the complex and expanded item.
                ODataSerializerContext nestedWriteContext = new ODataSerializerContext(resourceContext, selectExpandClause, edmProperty);

                // write object.

                // TODO: enable overriding serializer based on type. Currentlky requires serializer supports WriteDeltaObjectinline, because it takes an ODataDeltaWriter
                // ODataEdmTypeSerializer serializer = SerializerProvider.GetEdmTypeSerializer(edmProperty.Type);
                // if (serializer == null)
                // {
                //     throw new SerializationException(
                //         Error.Format(SRResources.TypeCannotBeSerialized, edmProperty.Type.ToTraceString()));
                // }
                if (edmProperty.Type.IsCollection())
                {
                    ODataDeltaFeedSerializer serializer = new ODataDeltaFeedSerializer(SerializerProvider);
                    serializer.WriteDeltaFeedInline(propertyValue, edmProperty.Type, writer, nestedWriteContext);
                }
                else
                {
                    ODataResourceSerializer serializer = new ODataResourceSerializer(SerializerProvider);
                    serializer.WriteDeltaObjectInline(propertyValue, edmProperty.Type, writer, nestedWriteContext);
                }
            }
        }

        private static IEnumerable<ODataProperty> CreateODataPropertiesFromDynamicType(EdmEntityType entityType, object graph,
            Dictionary<IEdmProperty, object> dynamicTypeProperties)
        {
            Contract.Assert(dynamicTypeProperties != null);

            var properties = new List<ODataProperty>();
            var dynamicObject = graph as DynamicTypeWrapper;
            if (dynamicObject == null)
            {
                var dynamicEnumerable = (graph as IEnumerable<DynamicTypeWrapper>);
                if (dynamicEnumerable != null)
                {
                    dynamicObject = dynamicEnumerable.SingleOrDefault();
                }
            }
            if (dynamicObject != null)
            {
                foreach (var prop in dynamicObject.Values)
                {
                    if (prop.Value != null
                        && (prop.Value is DynamicTypeWrapper || (prop.Value is IEnumerable<DynamicTypeWrapper>)))
                    {
                        IEdmProperty edmProperty = entityType.Properties()
                            .FirstOrDefault(p => p.Name.Equals(prop.Key));
                        if (edmProperty != null)
                        {
                            dynamicTypeProperties.Add(edmProperty, prop.Value);
                        }
                    }
                    else
                    {
                        var property = new ODataProperty
                        {
                            Name = prop.Key,
                            Value = prop.Value
                        };

                        properties.Add(property);
                    }
                }
            }

            return properties;
        }

        private void WriteDynamicTypeResource(object graph, ODataWriter writer, IEdmTypeReference expectedType,
            ODataSerializerContext writeContext)
        {
            var dynamicTypeProperties = new Dictionary<IEdmProperty, object>();
            var entityType = expectedType.Definition as EdmEntityType;
            var resource = new ODataResource()
            {
                TypeName = expectedType.FullName(),
                Properties = CreateODataPropertiesFromDynamicType(entityType, graph, dynamicTypeProperties)
            };

            resource.IsTransient = true;
            writer.WriteStart(resource);
            foreach (var property in dynamicTypeProperties.Keys)
            {
                var resourceContext = new ResourceContext(writeContext, expectedType.AsEntity(), graph);
                if (entityType.NavigationProperties().Any(p => p.Type.Equals(property.Type)) && !(property.Type is EdmCollectionTypeReference))
                {
                    var navigationProperty = entityType.NavigationProperties().FirstOrDefault(p => p.Type.Equals(property.Type));
                    var navigationLink = CreateNavigationLink(navigationProperty, resourceContext);
                    if (navigationLink != null)
                    {
                        writer.WriteStart(navigationLink);
                        WriteDynamicTypeResource(dynamicTypeProperties[property], writer, property.Type, writeContext);
                        writer.WriteEnd();
                    }
                }
                else
                {
                    ODataNestedResourceInfo nestedResourceInfo = new ODataNestedResourceInfo
                    {
                        IsCollection = property.Type.IsCollection(),
                        Name = property.Name
                    };

                    writer.WriteStart(nestedResourceInfo);
                    WriteDynamicComplexProperty(dynamicTypeProperties[property], property.Type, resourceContext, writer);
                    writer.WriteEnd();
                }
            }

            writer.WriteEnd();
        }

        private void WriteResource(object graph, ODataWriter writer, ODataSerializerContext writeContext,
            IEdmTypeReference expectedType)
        {
            Contract.Assert(writeContext != null);

            if (EdmLibHelpers.IsDynamicTypeWrapper(graph.GetType()))
            {
                WriteDynamicTypeResource(graph, writer, expectedType, writeContext);
                return;
            }

            IEdmStructuredTypeReference structuredType = GetResourceType(graph, writeContext);
            ResourceContext resourceContext = new ResourceContext(writeContext, structuredType, graph);

            SelectExpandNode selectExpandNode = CreateSelectExpandNode(resourceContext);
            if (selectExpandNode != null)
            {
                ODataResource resource = CreateResource(selectExpandNode, resourceContext);
                if (resource != null)
                {
                    writer.WriteStart(resource);
                    WriteComplexProperties(selectExpandNode.SelectedComplexProperties, resourceContext, writer);
                    WriteDynamicComplexProperties(resourceContext, writer);
                    WriteNavigationLinks(selectExpandNode.SelectedNavigationProperties, resourceContext, writer);
                    WriteExpandedNavigationProperties(selectExpandNode.ExpandedNavigationPropertiesWithExpandedItem,
                        resourceContext, writer);
                    writer.WriteEnd();
                }
            }
        }

        /// <summary>
        /// Creates the <see cref="SelectExpandNode"/> that describes the set of properties and actions to select and expand while writing this entity.
        /// </summary>
        /// <param name="resourceContext">Contains the entity instance being written and the context.</param>
        /// <returns>
        /// The <see cref="SelectExpandNode"/> that describes the set of properties and actions to select and expand while writing this entity.
        /// </returns>
        public virtual SelectExpandNode CreateSelectExpandNode(ResourceContext resourceContext)
        {
            if (resourceContext == null)
            {
                throw Error.ArgumentNull("resourceContext");
            }

            ODataSerializerContext writeContext = resourceContext.SerializerContext;
            IEdmStructuredType structuredType = resourceContext.StructuredType;

            object selectExpandNode;
            Tuple<SelectExpandClause, IEdmStructuredType> key = Tuple.Create(writeContext.SelectExpandClause, structuredType);
            if (!writeContext.Items.TryGetValue(key, out selectExpandNode))
            {
                // cache the selectExpandNode so that if we are writing a feed we don't have to construct it again.
                selectExpandNode = new SelectExpandNode(structuredType, writeContext);
                writeContext.Items[key] = selectExpandNode;
            }

            return selectExpandNode as SelectExpandNode;
        }

        /// <summary>
        /// Creates the <see cref="ODataResource"/> to be written while writing this resource.
        /// </summary>
        /// <param name="selectExpandNode">The <see cref="SelectExpandNode"/> describing the response graph.</param>
        /// <param name="resourceContext">The context for the resource instance being written.</param>
        /// <returns>The created <see cref="ODataResource"/>.</returns>
        public virtual ODataResource CreateResource(SelectExpandNode selectExpandNode, ResourceContext resourceContext)
        {
            if (selectExpandNode == null)
            {
                throw Error.ArgumentNull("selectExpandNode");
            }

            if (resourceContext == null)
            {
                throw Error.ArgumentNull("resourceContext");
            }

            string typeName = resourceContext.StructuredType.FullTypeName();

            ODataResource resource = new ODataResource
            {
                TypeName = typeName,
                Properties = CreateStructuralPropertyBag(selectExpandNode.SelectedStructuralProperties, resourceContext),
            };

            if (resourceContext.EdmObject is EdmDeltaEntityObject && resourceContext.NavigationSource != null)
            {
                ODataResourceSerializationInfo serializationInfo = new ODataResourceSerializationInfo();
                serializationInfo.NavigationSourceName = resourceContext.NavigationSource.Name;
                serializationInfo.NavigationSourceKind = resourceContext.NavigationSource.NavigationSourceKind();
                IEdmEntityType sourceType = resourceContext.NavigationSource.EntityType();
                if (sourceType != null)
                {
                    serializationInfo.NavigationSourceEntityTypeName = sourceType.Name;
                }
                resource.SetSerializationInfo(serializationInfo);
            }

            // Try to add the dynamic properties if the structural type is open.
            AppendDynamicProperties(resource, selectExpandNode, resourceContext);

            IEnumerable<ODataAction> actions = CreateODataActions(selectExpandNode.SelectedActions, resourceContext);
            foreach (ODataAction action in actions)
            {
                resource.AddAction(action);
            }

            IEnumerable<ODataFunction> functions = CreateODataFunctions(selectExpandNode.SelectedFunctions, resourceContext);
            foreach (ODataFunction function in functions)
            {
                resource.AddFunction(function);
            }

            IEdmStructuredType pathType = GetODataPathType(resourceContext.SerializerContext);
            if (resourceContext.StructuredType.TypeKind == EdmTypeKind.Complex)
            {
                AddTypeNameAnnotationAsNeededForComplex(resource, resourceContext.SerializerContext.MetadataLevel);
            }
            else
            {
                AddTypeNameAnnotationAsNeeded(resource, pathType, resourceContext.SerializerContext.MetadataLevel);
            }

            if (resourceContext.StructuredType.TypeKind == EdmTypeKind.Entity && resourceContext.NavigationSource != null)
            {
                if (!(resourceContext.NavigationSource is IEdmContainedEntitySet))
                {
                    IEdmModel model = resourceContext.SerializerContext.Model;
                    NavigationSourceLinkBuilderAnnotation linkBuilder = model.GetNavigationSourceLinkBuilder(resourceContext.NavigationSource);
                    EntitySelfLinks selfLinks = linkBuilder.BuildEntitySelfLinks(resourceContext, resourceContext.SerializerContext.MetadataLevel);

                    if (selfLinks.IdLink != null)
                    {
                        resource.Id = selfLinks.IdLink;
                    }

                    if (selfLinks.ReadLink != null)
                    {
                        resource.ReadLink = selfLinks.ReadLink;
                    }

                    if (selfLinks.EditLink != null)
                    {
                        resource.EditLink = selfLinks.EditLink;
                    }
                }

                string etag = CreateETag(resourceContext);
                if (etag != null)
                {
                    resource.ETag = etag;
                }
            }

            return resource;
        }

        /// <summary>
        /// Appends the dynamic properties of primitive, enum or the collection of them into the given <see cref="ODataResource"/>.
        /// If the dynamic property is a property of the complex or collection of complex, it will be saved into
        /// the dynamic complex properties dictionary of <paramref name="resourceContext"/> and be written later.
        /// </summary>
        /// <param name="resource">The <see cref="ODataResource"/> describing the resource.</param>
        /// <param name="selectExpandNode">The <see cref="SelectExpandNode"/> describing the response graph.</param>
        /// <param name="resourceContext">The context for the resource instance being written.</param>
        [SuppressMessage("Microsoft.Maintainability", "CA1506:AvoidExcessiveClassCoupling", Justification = "Relies on many classes.")]
        [SuppressMessage("Microsoft.Maintainability", "CA1502:AvoidExcessiveComplexity", Justification = "These are simple conversion function and cannot be split up.")]
        public virtual void AppendDynamicProperties(ODataResource resource, SelectExpandNode selectExpandNode,
            ResourceContext resourceContext)
        {
            Contract.Assert(resource != null);
            Contract.Assert(selectExpandNode != null);
            Contract.Assert(resourceContext != null);

            if (!resourceContext.StructuredType.IsOpen || // non-open type
                (!selectExpandNode.SelectAllDynamicProperties && !selectExpandNode.SelectedDynamicProperties.Any()))
            {
                return;
            }

            bool nullDynamicPropertyEnabled = false;
            if (resourceContext.EdmObject is EdmDeltaComplexObject || resourceContext.EdmObject is EdmDeltaEntityObject)
            {
                nullDynamicPropertyEnabled = true;
            }
            else if (resourceContext.InternalRequest != null)
            {
                nullDynamicPropertyEnabled = resourceContext.InternalRequest.Options.NullDynamicPropertyIsEnabled;
            }

            IEdmStructuredType structuredType = resourceContext.StructuredType;
            IEdmStructuredObject structuredObject = resourceContext.EdmObject;
            object value;
            IDelta delta = structuredObject as IDelta;
            if (delta == null)
            {
                PropertyInfo dynamicPropertyInfo = EdmLibHelpers.GetDynamicPropertyDictionary(structuredType,
                    resourceContext.EdmModel);
                if (dynamicPropertyInfo == null || structuredObject == null ||
                    !structuredObject.TryGetPropertyValue(dynamicPropertyInfo.Name, out value) || value == null)
                {
                    return;
                }
            }
            else
            {
                value = ((EdmStructuredObject)structuredObject).TryGetDynamicProperties();
            }

            IDictionary<string, object> dynamicPropertyDictionary = (IDictionary<string, object>)value;

            // Build a HashSet to store the declared property names.
            // It is used to make sure the dynamic property name is different from all declared property names.
            HashSet<string> declaredPropertyNameSet = new HashSet<string>(resource.Properties.Select(p => p.Name));
            List<ODataProperty> dynamicProperties = new List<ODataProperty>();
            IEnumerable<KeyValuePair<string, object>> dynamicPropertiesToSelect =
                dynamicPropertyDictionary.Where(
                    x =>
                        !selectExpandNode.SelectedDynamicProperties.Any() ||
                        selectExpandNode.SelectedDynamicProperties.Contains(x.Key));
            foreach (KeyValuePair<string, object> dynamicProperty in dynamicPropertiesToSelect)
            {
                if (String.IsNullOrEmpty(dynamicProperty.Key))
                {
                    continue;
                }

                if (dynamicProperty.Value == null)
                {
                    if (nullDynamicPropertyEnabled)
                    {
                        dynamicProperties.Add(new ODataProperty
                        {
                            Name = dynamicProperty.Key,
                            Value = new ODataNullValue()
                        });
                    }

                    continue;
                }

                if (declaredPropertyNameSet.Contains(dynamicProperty.Key))
                {
                    throw Error.InvalidOperation(SRResources.DynamicPropertyNameAlreadyUsedAsDeclaredPropertyName,
                        dynamicProperty.Key, structuredType.FullTypeName());
                }

                IEdmTypeReference edmTypeReference = resourceContext.SerializerContext.GetEdmType(dynamicProperty.Value,
                    dynamicProperty.Value.GetType());
                if (edmTypeReference == null)
                {
                    throw Error.NotSupported(SRResources.TypeOfDynamicPropertyNotSupported,
                        dynamicProperty.Value.GetType().FullName, dynamicProperty.Key);
                }

                if (edmTypeReference.IsStructured() ||
                    (edmTypeReference.IsCollection() && edmTypeReference.AsCollection().ElementType().IsStructured()))
                {
                    if (resourceContext.DynamicComplexProperties == null)
                    {
                        resourceContext.DynamicComplexProperties = new ConcurrentDictionary<string, object>();
                    }

                    resourceContext.DynamicComplexProperties.Add(dynamicProperty);
                }
                else
                {
                    ODataEdmTypeSerializer propertySerializer = SerializerProvider.GetEdmTypeSerializer(edmTypeReference);
                    if (propertySerializer == null)
                    {
                        throw Error.NotSupported(SRResources.DynamicPropertyCannotBeSerialized, dynamicProperty.Key,
                            edmTypeReference.FullName());
                    }

                    dynamicProperties.Add(propertySerializer.CreateProperty(
                        dynamicProperty.Value, edmTypeReference, dynamicProperty.Key, resourceContext.SerializerContext));
                }
            }

            if (dynamicProperties.Any())
            {
                resource.Properties = resource.Properties.Concat(dynamicProperties);
            }
        }

        /// <summary>
        /// Creates the ETag for the given entity.
        /// </summary>
        /// <param name="resourceContext">The context for the resource instance being written.</param>
        /// <returns>The created ETag.</returns>
        public virtual string CreateETag(ResourceContext resourceContext)
        {
            if (resourceContext.InternalRequest != null)
            {
                IEdmModel model = resourceContext.EdmModel;
                IEdmNavigationSource navigationSource = resourceContext.NavigationSource;

                IEnumerable<IEdmStructuralProperty> concurrencyProperties;
                if (model != null && navigationSource != null)
                {
                    concurrencyProperties = model.GetConcurrencyProperties(navigationSource).OrderBy(c => c.Name);
                }
                else
                {
                    concurrencyProperties = Enumerable.Empty<IEdmStructuralProperty>();
                }

                IDictionary<string, object> properties = new Dictionary<string, object>();
                foreach (IEdmStructuralProperty etagProperty in concurrencyProperties)
                {
                    properties.Add(etagProperty.Name, resourceContext.GetPropertyValue(etagProperty.Name));
                }

                return resourceContext.InternalRequest.CreateETag(properties);
            }

            return null;
        }

        private void WriteNavigationLinks(
            IEnumerable<IEdmNavigationProperty> navigationProperties, ResourceContext resourceContext, ODataWriter writer)
        {
            Contract.Assert(resourceContext != null);

            IEnumerable<ODataNestedResourceInfo> navigationLinks = CreateNavigationLinks(navigationProperties, resourceContext);
            foreach (ODataNestedResourceInfo navigationLink in navigationLinks)
            {
                writer.WriteStart(navigationLink);
                writer.WriteEnd();
            }
        }

        private void WriteComplexProperties(IEnumerable<IEdmStructuralProperty> complexProperties,
            ResourceContext resourceContext, ODataWriter writer)
        {
            Contract.Assert(complexProperties != null);
            Contract.Assert(resourceContext != null);
            Contract.Assert(writer != null);

            if (null != resourceContext.EdmObject && resourceContext.EdmObject.IsDeltaResource())
            {
                IDelta deltaObject = resourceContext.EdmObject as IDelta;
                IEnumerable<string> changedProperties = deltaObject.GetChangedPropertyNames();
                complexProperties = complexProperties.Where(p => changedProperties.Contains(p.Name));
            }

            foreach (IEdmStructuralProperty complexProperty in complexProperties)
            {
                ODataNestedResourceInfo nestedResourceInfo = new ODataNestedResourceInfo
                {
                    IsCollection = complexProperty.Type.IsCollection(),
                    Name = complexProperty.Name
                };

                writer.WriteStart(nestedResourceInfo);
                WriteComplexAndExpandedNavigationProperty(complexProperty, null, resourceContext, writer);
                writer.WriteEnd();
            }
        }

        private void WriteDynamicComplexProperties(ResourceContext resourceContext, ODataWriter writer)
        {
            Contract.Assert(resourceContext != null);
            Contract.Assert(resourceContext.EdmModel != null);

            if (resourceContext.DynamicComplexProperties == null)
            {
                return;
            }

            foreach (var dynamicComplexProperty in resourceContext.DynamicComplexProperties)
            {
                // If the dynamic property is "null", it should be treated ahead by creating an ODataProperty with ODataNullValue.
                // However, it's safety here to skip the null dynamic property.
                if (String.IsNullOrEmpty(dynamicComplexProperty.Key) || dynamicComplexProperty.Value == null)
                {
                    continue;
                }

                IEdmTypeReference edmTypeReference =
                    resourceContext.SerializerContext.GetEdmType(dynamicComplexProperty.Value,
                        dynamicComplexProperty.Value.GetType());

                if (edmTypeReference.IsStructured() ||
                    (edmTypeReference.IsCollection() && edmTypeReference.AsCollection().ElementType().IsStructured()))
                {
                    ODataNestedResourceInfo nestedResourceInfo = new ODataNestedResourceInfo
                    {
                        IsCollection = edmTypeReference.IsCollection(),
                        Name = dynamicComplexProperty.Key,
                    };

                    writer.WriteStart(nestedResourceInfo);
                    WriteDynamicComplexProperty(dynamicComplexProperty.Value, edmTypeReference, resourceContext, writer);
                    writer.WriteEnd();
                }
            }
        }

        private void WriteDynamicComplexProperty(object propertyValue, IEdmTypeReference edmType, ResourceContext resourceContext, ODataWriter writer)
        {
            Contract.Assert(resourceContext != null);
            Contract.Assert(writer != null);

            // If the dynamic property is "null", it should be treated ahead by creating an ODataProperty with ODataNullValue.
            Contract.Assert(propertyValue != null);

            // Create the serializer context for the nested and expanded item.
            ODataSerializerContext nestedWriteContext = new ODataSerializerContext(resourceContext, null, null);

            // Write object.
            ODataEdmTypeSerializer serializer = SerializerProvider.GetEdmTypeSerializer(edmType);
            if (serializer == null)
            {
                throw new SerializationException(
                    Error.Format(SRResources.TypeCannotBeSerialized, edmType.ToTraceString()));
            }

            serializer.WriteObjectInline(propertyValue, edmType, writer, nestedWriteContext);
        }

        private void WriteExpandedNavigationProperties(
            IDictionary<IEdmNavigationProperty, ExpandedNavigationSelectItem> navigationPropertiesToExpand,
            ResourceContext resourceContext,
            ODataWriter writer)
        {
            Contract.Assert(navigationPropertiesToExpand != null);
            Contract.Assert(resourceContext != null);
            Contract.Assert(writer != null);

            foreach (KeyValuePair<IEdmNavigationProperty, ExpandedNavigationSelectItem> navPropertyToExpand in navigationPropertiesToExpand)
            {
                IEdmNavigationProperty navigationProperty = navPropertyToExpand.Key;

                ODataNestedResourceInfo navigationLink = CreateNavigationLink(navigationProperty, resourceContext);
                if (navigationLink != null)
                {
                    writer.WriteStart(navigationLink);
                    WriteComplexAndExpandedNavigationProperty(navPropertyToExpand.Key, navPropertyToExpand.Value, resourceContext, writer);
                    writer.WriteEnd();
                }
            }
        }

        private void WriteComplexAndExpandedNavigationProperty(IEdmProperty edmProperty, ExpandedNavigationSelectItem expandedNavigationSelectItem,
            ResourceContext resourceContext,
            ODataWriter writer)
        {
            Contract.Assert(edmProperty != null);
            Contract.Assert(resourceContext != null);
            Contract.Assert(writer != null);
            SelectExpandClause selectExpandClause = null;
            if (expandedNavigationSelectItem !=null)
            {
                selectExpandClause = expandedNavigationSelectItem.SelectAndExpand;
            }
           
            object propertyValue = resourceContext.GetPropertyValue(edmProperty.Name);

            if (propertyValue == null || propertyValue is NullEdmComplexObject)
            {
                if (edmProperty.Type.IsCollection())
                {
                    // A complex or navigation property whose Type attribute specifies a collection, the collection always exists,
                    // it may just be empty.
                    // If a collection of complex or entities can be related, it is represented as a JSON array. An empty
                    // collection of resources (one that contains no resource) is represented as an empty JSON array.
                    writer.WriteStart(new ODataResourceSet
                    {
                        TypeName = edmProperty.Type.FullName()
                    });
                }
                else
                {
                    // If at most one resource can be related, the value is null if no resource is currently related.
                    writer.WriteStart(resource: null);
                }

                writer.WriteEnd();
            }
            else
            {
                // create the serializer context for the complex and expanded item.
<<<<<<< HEAD
                ODataSerializerContext nestedWriteContext = new ODataSerializerContext(resourceContext, selectExpandClause, edmProperty, resourceContext.SerializerContext.OrderByClause, expandedNavigationSelectItem);
=======
                ODataSerializerContext nestedWriteContext = new ODataSerializerContext(resourceContext, selectExpandClause, edmProperty, resourceContext.SerializerContext.QueryOptions);
>>>>>>> 88ba97f3

                // write object.
                ODataEdmTypeSerializer serializer = SerializerProvider.GetEdmTypeSerializer(edmProperty.Type);
                if (serializer == null)
                {
                    throw new SerializationException(
                        Error.Format(SRResources.TypeCannotBeSerialized, edmProperty.Type.ToTraceString()));
                }

                serializer.WriteObjectInline(propertyValue, edmProperty.Type, writer, nestedWriteContext);
            }
        }

        private IEnumerable<ODataNestedResourceInfo> CreateNavigationLinks(
            IEnumerable<IEdmNavigationProperty> navigationProperties, ResourceContext resourceContext)
        {
            Contract.Assert(navigationProperties != null);
            Contract.Assert(resourceContext != null);

            foreach (IEdmNavigationProperty navProperty in navigationProperties)
            {
                ODataNestedResourceInfo navigationLink = CreateNavigationLink(navProperty, resourceContext);
                if (navigationLink != null)
                {
                    yield return navigationLink;
                }
            }
        }

        /// <summary>
        /// Creates the <see cref="ODataNestedResourceInfo"/> to be written while writing this entity.
        /// </summary>
        /// <param name="navigationProperty">The navigation property for which the navigation link is being created.</param>
        /// <param name="resourceContext">The context for the entity instance being written.</param>
        /// <returns>The navigation link to be written.</returns>
        public virtual ODataNestedResourceInfo CreateNavigationLink(IEdmNavigationProperty navigationProperty, ResourceContext resourceContext)
        {
            if (navigationProperty == null)
            {
                throw Error.ArgumentNull("navigationProperty");
            }
            if (resourceContext == null)
            {
                throw Error.ArgumentNull("resourceContext");
            }

            ODataSerializerContext writeContext = resourceContext.SerializerContext;
            ODataNestedResourceInfo navigationLink = null;

            if (writeContext.NavigationSource != null)
            {
                IEdmTypeReference propertyType = navigationProperty.Type;
                IEdmModel model = writeContext.Model;
                NavigationSourceLinkBuilderAnnotation linkBuilder = model.GetNavigationSourceLinkBuilder(writeContext.NavigationSource);
                Uri navigationUrl = linkBuilder.BuildNavigationLink(resourceContext, navigationProperty, writeContext.MetadataLevel);

                navigationLink = new ODataNestedResourceInfo
                {
                    IsCollection = propertyType.IsCollection(),
                    Name = navigationProperty.Name,
                };

                if (navigationUrl != null)
                {
                    navigationLink.Url = navigationUrl;
                }
            }

            return navigationLink;
        }

        private IEnumerable<ODataProperty> CreateStructuralPropertyBag(
            IEnumerable<IEdmStructuralProperty> structuralProperties, ResourceContext resourceContext)
        {
            Contract.Assert(structuralProperties != null);
            Contract.Assert(resourceContext != null);

            List<ODataProperty> properties = new List<ODataProperty>();

            if (null != resourceContext.EdmObject && resourceContext.EdmObject.IsDeltaResource())
            {
                IDelta deltaObject = resourceContext.EdmObject as IDelta;
                IEnumerable<string> changedProperties = deltaObject.GetChangedPropertyNames();
                structuralProperties = structuralProperties.Where(p => changedProperties.Contains(p.Name));
            }

            foreach (IEdmStructuralProperty structuralProperty in structuralProperties)
            {
                ODataProperty property = CreateStructuralProperty(structuralProperty, resourceContext);
                if (property != null)
                {
                    properties.Add(property);
                }
            }

            return properties;
        }

        /// <summary>
        /// Creates the <see cref="ODataProperty"/> to be written for the given entity and the structural property.
        /// </summary>
        /// <param name="structuralProperty">The EDM structural property being written.</param>
        /// <param name="resourceContext">The context for the entity instance being written.</param>
        /// <returns>The <see cref="ODataProperty"/> to write.</returns>
        public virtual ODataProperty CreateStructuralProperty(IEdmStructuralProperty structuralProperty, ResourceContext resourceContext)
        {
            if (structuralProperty == null)
            {
                throw Error.ArgumentNull("structuralProperty");
            }
            if (resourceContext == null)
            {
                throw Error.ArgumentNull("resourceContext");
            }

            ODataSerializerContext writeContext = resourceContext.SerializerContext;

            ODataEdmTypeSerializer serializer = SerializerProvider.GetEdmTypeSerializer(structuralProperty.Type);
            if (serializer == null)
            {
                throw new SerializationException(
                    Error.Format(SRResources.TypeCannotBeSerialized, structuralProperty.Type.FullName()));
            }

            object propertyValue = resourceContext.GetPropertyValue(structuralProperty.Name);

            IEdmTypeReference propertyType = structuralProperty.Type;
            if (propertyValue != null)
            {
                if (!propertyType.IsPrimitive() && !propertyType.IsEnum())
                {
                    IEdmTypeReference actualType = writeContext.GetEdmType(propertyValue, propertyValue.GetType());
                    if (propertyType != null && propertyType != actualType)
                    {
                        propertyType = actualType;
                    }
                }
            }

            return serializer.CreateProperty(propertyValue, propertyType, structuralProperty.Name, writeContext);
        }

        private IEnumerable<ODataAction> CreateODataActions(
            IEnumerable<IEdmAction> actions, ResourceContext resourceContext)
        {
            Contract.Assert(actions != null);
            Contract.Assert(resourceContext != null);

            foreach (IEdmAction action in actions)
            {
                ODataAction oDataAction = CreateODataAction(action, resourceContext);
                if (oDataAction != null)
                {
                    yield return oDataAction;
                }
            }
        }

        private IEnumerable<ODataFunction> CreateODataFunctions(
            IEnumerable<IEdmFunction> functions, ResourceContext resourceContext)
        {
            Contract.Assert(functions != null);
            Contract.Assert(resourceContext != null);

            foreach (IEdmFunction function in functions)
            {
                ODataFunction oDataFunction = CreateODataFunction(function, resourceContext);
                if (oDataFunction != null)
                {
                    yield return oDataFunction;
                }
            }
        }

        /// <summary>
        /// Creates an <see cref="ODataAction" /> to be written for the given action and the entity instance.
        /// </summary>
        /// <param name="action">The OData action.</param>
        /// <param name="resourceContext">The context for the entity instance being written.</param>
        /// <returns>The created action or null if the action should not be written.</returns>
        [SuppressMessage("Microsoft.Usage", "CA2234: Pass System.Uri objects instead of strings", Justification = "This overload is equally good")]
        public virtual ODataAction CreateODataAction(IEdmAction action, ResourceContext resourceContext)
        {
            if (action == null)
            {
                throw Error.ArgumentNull("action");
            }

            if (resourceContext == null)
            {
                throw Error.ArgumentNull("resourceContext");
            }

            IEdmModel model = resourceContext.EdmModel;
            OperationLinkBuilder builder = model.GetOperationLinkBuilder(action);

            if (builder == null)
            {
                return null;
            }

            return CreateODataOperation(action, builder, resourceContext) as ODataAction;
        }

        /// <summary>
        /// Creates an <see cref="ODataFunction" /> to be written for the given action and the entity instance.
        /// </summary>
        /// <param name="function">The OData function.</param>
        /// <param name="resourceContext">The context for the entity instance being written.</param>
        /// <returns>The created function or null if the action should not be written.</returns>
        [SuppressMessage("Microsoft.Usage", "CA2234: Pass System.Uri objects instead of strings",
            Justification = "This overload is equally good")]
        [SuppressMessage("Microsoft.Naming", "CA1716: Use function as parameter name", Justification = "Function")]
        public virtual ODataFunction CreateODataFunction(IEdmFunction function, ResourceContext resourceContext)
        {
            if (function == null)
            {
                throw Error.ArgumentNull("function");
            }

            if (resourceContext == null)
            {
                throw Error.ArgumentNull("resourceContext");
            }

            IEdmModel model = resourceContext.EdmModel;
            OperationLinkBuilder builder = model.GetOperationLinkBuilder(function);

            if (builder == null)
            {
                return null;
            }

            return CreateODataOperation(function, builder, resourceContext) as ODataFunction;
        }

        private static ODataOperation CreateODataOperation(IEdmOperation operation, OperationLinkBuilder builder, ResourceContext resourceContext)
        {
            Contract.Assert(operation != null);
            Contract.Assert(builder != null);
            Contract.Assert(resourceContext != null);

            ODataMetadataLevel metadataLevel = resourceContext.SerializerContext.MetadataLevel;
            IEdmModel model = resourceContext.EdmModel;

            if (ShouldOmitOperation(operation, builder, metadataLevel))
            {
                return null;
            }

            Uri target = builder.BuildLink(resourceContext);
            if (target == null)
            {
                return null;
            }

            Uri baseUri = new Uri(resourceContext.InternalUrlHelper.CreateODataLink(MetadataSegment.Instance));
            Uri metadata = new Uri(baseUri, "#" + CreateMetadataFragment(operation));

            ODataOperation odataOperation;
            if (operation is IEdmAction)
            {
                odataOperation = new ODataAction();
            }
            else
            {
                odataOperation = new ODataFunction();
            }
            odataOperation.Metadata = metadata;

            // Always omit the title in minimal/no metadata modes.
            if (metadataLevel == ODataMetadataLevel.FullMetadata)
            {
                EmitTitle(model, operation, odataOperation);
            }

            // Omit the target in minimal/no metadata modes unless it doesn't follow conventions.
            if (!builder.FollowsConventions || metadataLevel == ODataMetadataLevel.FullMetadata)
            {
                odataOperation.Target = target;
            }

            return odataOperation;
        }

        internal static void EmitTitle(IEdmModel model, IEdmOperation operation, ODataOperation odataOperation)
        {
            // The title should only be emitted in full metadata.
            OperationTitleAnnotation titleAnnotation = model.GetOperationTitleAnnotation(operation);
            if (titleAnnotation != null)
            {
                odataOperation.Title = titleAnnotation.Title;
            }
            else
            {
                odataOperation.Title = operation.Name;
            }
        }

        internal static string CreateMetadataFragment(IEdmOperation operation)
        {
            // There can only be one entity container in OData V4.
            string actionName = operation.Name;
            string fragment = operation.Namespace + "." + actionName;

            return fragment;
        }

        private static IEdmStructuredType GetODataPathType(ODataSerializerContext serializerContext)
        {
            Contract.Assert(serializerContext != null);
            if (serializerContext.EdmProperty != null)
            {
                // we are in an nested complex or expanded navigation property.
                if (serializerContext.EdmProperty.Type.IsCollection())
                {
                    return serializerContext.EdmProperty.Type.AsCollection().ElementType().ToStructuredType();
                }
                else
                {
                    return serializerContext.EdmProperty.Type.AsStructured().StructuredDefinition();
                }
            }
            else
            {
                if (serializerContext.ExpandedResource != null)
                {
                    // we are in dynamic complex.
                    return null;
                }

                IEdmType edmType = null;

                // figure out the type from the navigation source
                if (serializerContext.NavigationSource != null)
                {
                    edmType = serializerContext.NavigationSource.EntityType();
                    if (edmType.TypeKind == EdmTypeKind.Collection)
                    {
                        edmType = (edmType as IEdmCollectionType).ElementType.Definition;
                    }
                }

                // figure out the type from the path.
                if (serializerContext.Path != null)
                {
                    // Note: The navigation source may be different from the path if the instance has redefined the context
                    // (for example, in a flattended delta response)
                    if (serializerContext.NavigationSource == null || serializerContext.NavigationSource == serializerContext.Path.NavigationSource)
                    {
                        edmType = serializerContext.Path.EdmType;
                        if (edmType != null && edmType.TypeKind == EdmTypeKind.Collection)
                        {
                            edmType = (edmType as IEdmCollectionType).ElementType.Definition;
                        }
                    }
                }

                return edmType as IEdmStructuredType;
            }
        }

        internal static void AddTypeNameAnnotationAsNeeded(ODataResource resource, IEdmStructuredType odataPathType,
            ODataMetadataLevel metadataLevel)
        {
            // ODataLib normally has the caller decide whether or not to serialize properties by leaving properties
            // null when values should not be serialized. The TypeName property is different and should always be
            // provided to ODataLib to enable model validation. A separate annotation is used to decide whether or not
            // to serialize the type name (a null value prevents serialization).

            // Note: In the current version of ODataLib the default behavior likely now matches the requirements for
            // minimal metadata mode. However, there have been behavior changes/bugs there in the past, so the safer
            // option is for this class to take control of type name serialization in minimal metadata mode.

            Contract.Assert(resource != null);

            string typeName = null; // Set null to force the type name not to serialize.

            // Provide the type name to serialize.
            if (!ShouldSuppressTypeNameSerialization(resource, odataPathType, metadataLevel))
            {
                typeName = resource.TypeName;
            }

            resource.TypeAnnotation = new ODataTypeAnnotation(typeName);
        }

        internal static void AddTypeNameAnnotationAsNeededForComplex(ODataResource resource, ODataMetadataLevel metadataLevel)
        {
            // ODataLib normally has the caller decide whether or not to serialize properties by leaving properties
            // null when values should not be serialized. The TypeName property is different and should always be
            // provided to ODataLib to enable model validation. A separate annotation is used to decide whether or not
            // to serialize the type name (a null value prevents serialization).
            Contract.Assert(resource != null);

            // Only add an annotation if we want to override ODataLib's default type name serialization behavior.
            if (ShouldAddTypeNameAnnotationForComplex(metadataLevel))
            {
                string typeName;

                // Provide the type name to serialize (or null to force it not to serialize).
                if (ShouldSuppressTypeNameSerializationForComplex(metadataLevel))
                {
                    typeName = null;
                }
                else
                {
                    typeName = resource.TypeName;
                }

                resource.TypeAnnotation = new ODataTypeAnnotation(typeName);
            }
        }

        internal static bool ShouldAddTypeNameAnnotationForComplex(ODataMetadataLevel metadataLevel)
        {
            switch (metadataLevel)
            {
                // For complex types, the default behavior matches the requirements for minimal metadata mode, so no
                // annotation is necessary.
                case ODataMetadataLevel.MinimalMetadata:
                    return false;
                // In other cases, this class must control the type name serialization behavior.
                case ODataMetadataLevel.FullMetadata:
                case ODataMetadataLevel.NoMetadata:
                default: // All values already specified; just keeping the compiler happy.
                    return true;
            }
        }

        internal static bool ShouldSuppressTypeNameSerializationForComplex(ODataMetadataLevel metadataLevel)
        {
            Contract.Assert(metadataLevel != ODataMetadataLevel.MinimalMetadata);

            switch (metadataLevel)
            {
                case ODataMetadataLevel.NoMetadata:
                    return true;
                case ODataMetadataLevel.FullMetadata:
                default: // All values already specified; just keeping the compiler happy.
                    return false;
            }
        }

        internal static bool ShouldOmitOperation(IEdmOperation operation, OperationLinkBuilder builder,
            ODataMetadataLevel metadataLevel)
        {
            Contract.Assert(builder != null);

            switch (metadataLevel)
            {
                case ODataMetadataLevel.MinimalMetadata:
                case ODataMetadataLevel.NoMetadata:
                    return operation.IsBound && builder.FollowsConventions;

                case ODataMetadataLevel.FullMetadata:
                default: // All values already specified; just keeping the compiler happy.
                    return false;
            }
        }

        internal static bool ShouldSuppressTypeNameSerialization(ODataResource resource, IEdmStructuredType edmType,
            ODataMetadataLevel metadataLevel)
        {
            Contract.Assert(resource != null);

            switch (metadataLevel)
            {
                case ODataMetadataLevel.NoMetadata:
                    return true;
                case ODataMetadataLevel.FullMetadata:
                    return false;
                case ODataMetadataLevel.MinimalMetadata:
                default: // All values already specified; just keeping the compiler happy.
                    string pathTypeName = null;
                    if (edmType != null)
                    {
                        pathTypeName = edmType.FullTypeName();
                    }
                    string resourceTypeName = resource.TypeName;
                    return String.Equals(resourceTypeName, pathTypeName, StringComparison.Ordinal);
            }
        }

        private IEdmStructuredTypeReference GetResourceType(object graph, ODataSerializerContext writeContext)
        {
            Contract.Assert(graph != null);

            IEdmTypeReference edmType = writeContext.GetEdmType(graph, graph.GetType());
            Contract.Assert(edmType != null);

            if (!edmType.IsStructured())
            {
                throw new SerializationException(
                    Error.Format(SRResources.CannotWriteType, GetType().Name, edmType.FullName()));
            }

            return edmType.AsStructured();
        }
    }
}<|MERGE_RESOLUTION|>--- conflicted
+++ resolved
@@ -773,7 +773,7 @@
             {
                 selectExpandClause = expandedNavigationSelectItem.SelectAndExpand;
             }
-           
+
             object propertyValue = resourceContext.GetPropertyValue(edmProperty.Name);
 
             if (propertyValue == null || propertyValue is NullEdmComplexObject)
@@ -800,11 +800,7 @@
             else
             {
                 // create the serializer context for the complex and expanded item.
-<<<<<<< HEAD
-                ODataSerializerContext nestedWriteContext = new ODataSerializerContext(resourceContext, selectExpandClause, edmProperty, resourceContext.SerializerContext.OrderByClause, expandedNavigationSelectItem);
-=======
                 ODataSerializerContext nestedWriteContext = new ODataSerializerContext(resourceContext, selectExpandClause, edmProperty, resourceContext.SerializerContext.QueryOptions);
->>>>>>> 88ba97f3
 
                 // write object.
                 ODataEdmTypeSerializer serializer = SerializerProvider.GetEdmTypeSerializer(edmProperty.Type);
