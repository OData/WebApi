--- conflicted
+++ resolved
@@ -4,13 +4,8 @@
   <!-- Set the version number: major, minor, build and release (i.e. alpha, beta or blank for RTM)-->
   <PropertyGroup>
     <VersionMajor Condition="'$(VersionMajor)' == ''">7</VersionMajor>
-<<<<<<< HEAD
-    <VersionMinor Condition="'$(VersionMinor)' == ''">3</VersionMinor>
-    <VersionBuild Condition="'$(VersionBuild)' == ''">0</VersionBuild>
-=======
     <VersionMinor Condition="'$(VersionMinor)' == ''">5</VersionMinor>
     <VersionBuild Condition="'$(VersionBuild)' == ''">1</VersionBuild>
->>>>>>> 80016623
     <VersionRelease Condition="'$(VersionRelease)' == ''"></VersionRelease>
   </PropertyGroup>
 
@@ -20,11 +15,7 @@
     <AspNetCorePackageDependency>[2.0.0, 3.0.0)</AspNetCorePackageDependency>
     <DependencyInjection1PackageDependency>1.0.0</DependencyInjection1PackageDependency>
     <DependencyInjection2PackageDependency>2.0.0</DependencyInjection2PackageDependency>
-<<<<<<< HEAD
-    <ODataLibPackageDependency>[7.6.1, 8.0.0)</ODataLibPackageDependency>
-=======
     <ODataLibPackageDependency>[7.7.1, 8.0.0)</ODataLibPackageDependency>
->>>>>>> 80016623
     <NewtonsoftJsonPackageDependency>10.0.3</NewtonsoftJsonPackageDependency>
   </PropertyGroup>
 
