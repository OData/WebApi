﻿// Copyright (c) Microsoft Corporation.  All rights reserved.
// Licensed under the MIT License.  See License.txt in the project root for license information.

using System;
using System.Collections;
using System.Collections.Generic;
using System.Diagnostics.Contracts;
using System.Linq;
using System.Reflection;
using System.Runtime.CompilerServices;
using System.Runtime.Serialization;
using System.Threading.Tasks;
using Microsoft.AspNet.OData.Common;
using Microsoft.AspNet.OData.Interfaces;
using Microsoft.AspNet.OData.Routing;
using Microsoft.OData;
using Microsoft.OData.Edm;
using Microsoft.OData.UriParser;
using ODataPath = Microsoft.AspNet.OData.Routing.ODataPath;

namespace Microsoft.AspNet.OData.Formatter.Deserialization
{
    /// <summary>
    /// Represents an <see cref="ODataDeserializer"/> for reading OData resource payloads.
    /// </summary>
    [System.Diagnostics.CodeAnalysis.SuppressMessage("Microsoft.Maintainability", "CA1506:AvoidExcessiveClassCoupling")]
    public class ODataResourceDeserializer : ODataEdmTypeDeserializer
    {
        /// <summary>
        /// Initializes a new instance of the <see cref="ODataResourceDeserializer"/> class.
        /// </summary>
        /// <param name="deserializerProvider">The deserializer provider to use to read inner objects.</param>
        public ODataResourceDeserializer(ODataDeserializerProvider deserializerProvider)
            : base(ODataPayloadKind.Resource, deserializerProvider)
        {
        }

        /// <inheritdoc />
        public override object Read(ODataMessageReader messageReader, Type type, ODataDeserializerContext readContext)
        {
            if (messageReader == null)
            {
                throw Error.ArgumentNull("messageReader");
            }

            IEdmStructuredTypeReference structuredType = GetStructuredType(type, readContext);
            IEdmNavigationSource navigationSource = GetNavigationSource(structuredType, readContext);
            ODataReader odataReader = messageReader.CreateODataResourceReader(navigationSource, structuredType.StructuredDefinition());
            ODataResourceWrapper topLevelResource = odataReader.ReadResourceOrResourceSet() as ODataResourceWrapper;
            Contract.Assert(topLevelResource != null);

            return ReadInline(topLevelResource, structuredType, readContext);
        }

        /// <inheritdoc />
        public override async Task<object> ReadAsync(ODataMessageReader messageReader, Type type, ODataDeserializerContext readContext)
        {
            if (messageReader == null)
            {
                throw Error.ArgumentNull("messageReader");
            }

            IEdmStructuredTypeReference structuredType = GetStructuredType(type, readContext);
            IEdmNavigationSource navigationSource = GetNavigationSource(structuredType, readContext);
            ODataReader odataReader = await messageReader.CreateODataResourceReaderAsync(navigationSource, structuredType.StructuredDefinition());
            ODataResourceWrapper topLevelResource = await odataReader.ReadResourceOrResourceSetAsync() as ODataResourceWrapper;
            Contract.Assert(topLevelResource != null);

            return ReadInline(topLevelResource, structuredType, readContext);
        }

        /// <inheritdoc />
        public sealed override object ReadInline(object item, IEdmTypeReference edmType, ODataDeserializerContext readContext)
        {
            if (edmType == null)
            {
                throw Error.ArgumentNull("edmType");
            }

            if (edmType.IsComplex() && item == null)
            {
                return null;
            }

            if (item == null)
            {
                throw Error.ArgumentNull("item");
            }

            if (!edmType.IsStructured())
            {
                throw Error.Argument("edmType", SRResources.ArgumentMustBeOfType, "Entity or Complex");
            }

            ODataResourceWrapper resourceWrapper = item as ODataResourceWrapper;
            if (resourceWrapper == null)
            {
                throw Error.Argument("item", SRResources.ArgumentMustBeOfType, typeof(ODataResource).Name);
            }

            // Recursion guard to avoid stack overflows
            RuntimeHelpers.EnsureSufficientExecutionStack();
            resourceWrapper = UpdateResourceWrapper(resourceWrapper, readContext);

            return ReadResource(resourceWrapper, edmType.AsStructured(), readContext);
        }

        /// <summary>
        /// Deserializes the given <paramref name="resourceWrapper"/> under the given <paramref name="readContext"/>.
        /// </summary>
        /// <param name="resourceWrapper">The OData resource to deserialize.</param>
        /// <param name="structuredType">The type of the resource to deserialize.</param>
        /// <param name="readContext">The deserializer context.</param>
        /// <returns>The deserialized resource.</returns>
        public virtual object ReadResource(ODataResourceWrapper resourceWrapper, IEdmStructuredTypeReference structuredType,
            ODataDeserializerContext readContext)
        {
            if (resourceWrapper == null)
            {
                throw Error.ArgumentNull("resourceWrapper");
            }

            if (readContext == null)
            {
                throw Error.ArgumentNull("readContext");
            }
                        

            if (!String.IsNullOrEmpty(resourceWrapper.ResourceBase.TypeName) && structuredType.FullName() != resourceWrapper.ResourceBase.TypeName)
            {
                // received a derived type in a base type deserializer. delegate it to the appropriate derived type deserializer.
                IEdmModel model = readContext.Model;

                if (model == null)
                {
                    throw Error.Argument("readContext", SRResources.ModelMissingFromReadContext);
                }

                IEdmStructuredType actualType = model.FindType(resourceWrapper.ResourceBase.TypeName) as IEdmStructuredType;
                if (actualType == null)
                {
                    throw new ODataException(Error.Format(SRResources.ResourceTypeNotInModel, resourceWrapper.ResourceBase.TypeName));
                }

                if (actualType.IsAbstract)
                {
                    string message = Error.Format(SRResources.CannotInstantiateAbstractResourceType, resourceWrapper.ResourceBase.TypeName);
                    throw new ODataException(message);
                }

                IEdmTypeReference actualStructuredType;
                IEdmEntityType actualEntityType = actualType as IEdmEntityType;

                if (actualEntityType != null)
                {
                    actualStructuredType = new EdmEntityTypeReference(actualEntityType, isNullable: false);
                }
                else
                {
                    actualStructuredType = new EdmComplexTypeReference(actualType as IEdmComplexType, isNullable: false);
                }

                ODataEdmTypeDeserializer deserializer = DeserializerProvider.GetEdmTypeDeserializer(actualStructuredType);
                if (deserializer == null)
                {
                    throw new SerializationException(
                        Error.Format(SRResources.TypeCannotBeDeserialized, actualEntityType.FullName()));
                }

                object resource = deserializer.ReadInline(resourceWrapper, actualStructuredType, readContext);

                EdmStructuredObject structuredObject = resource as EdmStructuredObject;
                if (structuredObject != null)
                {
                    structuredObject.ExpectedEdmType = structuredType.StructuredDefinition();
                }

                return resource;
            }
            else
            {
                object resource = CreateResourceInstance(structuredType, readContext);
                ApplyResourceProperties(resource, resourceWrapper, structuredType, readContext);

                ODataDeletedResource deletedResource = resourceWrapper.ResourceBase as ODataDeletedResource;

                if (deletedResource != null)
                {
                    AppendDeletedProperties(resource, deletedResource, readContext.IsUntyped);
                }

                return resource;
            }
        }


        /// <summary>
        /// Creates a new instance of the backing CLR object for the given resource type.
        /// </summary>
        /// <param name="structuredType">The EDM type of the resource to create.</param>
        /// <param name="readContext">The deserializer context.</param>
        /// <returns>The created CLR object.</returns>
        public virtual object CreateResourceInstance(IEdmStructuredTypeReference structuredType, ODataDeserializerContext readContext)
        {
            if (readContext == null)
            {
                throw Error.ArgumentNull("readContext");
            }

            if (structuredType == null)
            {
                throw Error.ArgumentNull("structuredType");
            }

            IEdmModel model = readContext.Model;
            if (model == null)
            {
                throw Error.Argument("readContext", SRResources.ModelMissingFromReadContext);
            }

            if (readContext.IsUntyped)
            {
                if (structuredType.IsEntity())
                {
                    if (readContext.IsDeltaDeletedEntity)
                    {
                        return new EdmDeltaDeletedEntityObject(structuredType.AsEntity());
                    }

                    return new EdmEntityObject(structuredType.AsEntity());
                }

                return new EdmComplexObject(structuredType.AsComplex());
            }
            else
            {
                Type clrType = EdmLibHelpers.GetClrType(structuredType, model);
                if (clrType == null)
                {
                    throw new ODataException(
                        Error.Format(SRResources.MappingDoesNotContainResourceType, structuredType.FullName()));
                }

                if (readContext.IsDeltaOfT)
                {
                    IEnumerable<string> structuralProperties = structuredType.StructuredDefinition().Properties()
                        .Select(edmProperty => EdmLibHelpers.GetClrPropertyName(edmProperty, model));
                    
                    PropertyInfo instanceAnnotationProperty = EdmLibHelpers.GetInstanceAnnotationsContainer(
                           structuredType.StructuredDefinition(), model);

                    if (structuredType.IsOpen())
                    {
                        PropertyInfo dynamicDictionaryPropertyInfo = EdmLibHelpers.GetDynamicPropertyDictionary(
                            structuredType.StructuredDefinition(), model);

                        return Activator.CreateInstance(readContext.ResourceType, clrType, structuralProperties,
                            dynamicDictionaryPropertyInfo, instanceAnnotationProperty);
                    }
                    else
                    {
                        return Activator.CreateInstance(readContext.ResourceType, clrType, structuralProperties, null, instanceAnnotationProperty);
                    }
                }
                else
                {
                    return Activator.CreateInstance(clrType);
                }
            }
        }

        private static void AppendDeletedProperties(dynamic resource, ODataDeletedResource deletedResource, bool isUntyped)
        {
            if (isUntyped)
            {
                resource.Id = deletedResource.Id.ToString();
            }
            else
            {
                resource.Id = deletedResource.Id;
            }

            resource.Reason = deletedResource.Reason.Value;            
        }

        /// <summary>
        /// Deserializes the nested properties from <paramref name="resourceWrapper"/> into <paramref name="resource"/>.
        /// </summary>
        /// <param name="resource">The object into which the nested properties should be read.</param>
        /// <param name="resourceWrapper">The resource object containing the nested properties.</param>
        /// <param name="structuredType">The type of the resource.</param>
        /// <param name="readContext">The deserializer context.</param>
        public virtual void ApplyNestedProperties(object resource, ODataResourceWrapper resourceWrapper,
            IEdmStructuredTypeReference structuredType, ODataDeserializerContext readContext)
        {
            if (resourceWrapper == null)
            {
                throw Error.ArgumentNull("resourceWrapper");
            }

            foreach (ODataNestedResourceInfoWrapper nestedResourceInfo in resourceWrapper.NestedResourceInfos)
            {
                ApplyNestedProperty(resource, nestedResourceInfo, structuredType, readContext);
            }
        }

        /// <summary>
        /// Deserializes the nested property from <paramref name="resourceInfoWrapper"/> into <paramref name="resource"/>.
        /// </summary>
        /// <param name="resource">The object into which the nested property should be read.</param>
        /// <param name="resourceInfoWrapper">The nested resource info.</param>
        /// <param name="structuredType">The type of the resource.</param>
        /// <param name="readContext">The deserializer context.</param>
        public virtual void ApplyNestedProperty(object resource, ODataNestedResourceInfoWrapper resourceInfoWrapper,
             IEdmStructuredTypeReference structuredType, ODataDeserializerContext readContext)
        {
            if (resource == null)
            {
                throw Error.ArgumentNull("resource");
            }

            if (resourceInfoWrapper == null)
            {
                throw Error.ArgumentNull("resourceInfoWrapper");
            }

            IEdmProperty edmProperty = structuredType.FindProperty(resourceInfoWrapper.NestedResourceInfo.Name);
            if (edmProperty == null)
            {
                if (!structuredType.IsOpen())
                {
                    throw new ODataException(
                        Error.Format(SRResources.NestedPropertyNotfound, resourceInfoWrapper.NestedResourceInfo.Name,
                            structuredType.FullName()));
                }
            }

            IList<ODataItemBase> nestedItems;
            ODataEntityReferenceLinkBase[] referenceLinks = resourceInfoWrapper.NestedItems.OfType<ODataEntityReferenceLinkBase>().ToArray();
            if (referenceLinks.Length > 0)
            {
                // Be noted:
                // 1) OData v4.0, it's "Orders@odata.bind", and we get "ODataEntityReferenceLinkWrapper"(s) for that.
                // 2) OData v4.01, it's {"odata.id" ...}, and we get "ODataResource"(s) for that.
                // So, in OData v4, if it's a single, NestedItems contains one ODataEntityReferenceLinkWrapper,
                // if it's a collection, NestedItems contains multiple ODataEntityReferenceLinkWrapper(s)
                // We can use the following code to adjust the `ODataEntityReferenceLinkWrapper` to `ODataResourceWrapper`.
                // In OData v4.01, we will not be here.
                // Only supports declared property
                Contract.Assert(edmProperty != null);

                nestedItems = new List<ODataItemBase>();
                if (edmProperty.Type.IsCollection())
                {
                    IEdmCollectionTypeReference edmCollectionTypeReference = edmProperty.Type.AsCollection();
                    ODataResourceSetWrapper resourceSetWrapper = CreateResourceSetWrapper(edmCollectionTypeReference, referenceLinks, readContext);
                    nestedItems.Add(resourceSetWrapper);
                }
                else
                {
                    ODataResourceWrapper resourceWrapper = CreateResourceWrapper(edmProperty.Type, referenceLinks[0], readContext);
                    nestedItems.Add(resourceWrapper);
                }
            }
            else
            {
                nestedItems = resourceInfoWrapper.NestedItems;
            }

            foreach (ODataItemBase childItem in nestedItems)
            {
                // it maybe null.
                if (childItem == null)
                {
                    if (edmProperty == null)
                    {
                        // for the dynamic, OData.net has a bug. see https://github.com/OData/odata.net/issues/977
                        ApplyDynamicResourceInNestedProperty(resourceInfoWrapper.NestedResourceInfo.Name, resource,
                            structuredType, null, readContext);
                    }
                    else
                    {
                        ApplyResourceInNestedProperty(edmProperty, resource, null, readContext);
                    }
                }

<<<<<<< HEAD
                ODataResourceSetWrapper resourceSetWrapper = childItem as ODataResourceSetWrapper;
=======
                ODataEntityReferenceLinkBase entityReferenceLink = childItem as ODataEntityReferenceLinkBase;
                if (entityReferenceLink != null)
                {
                    // ignore entity reference links.
                    continue;
                }

                ODataResourceSetWrapperBase resourceSetWrapper = childItem as ODataResourceSetWrapperBase;
>>>>>>> d887ce6c
                if (resourceSetWrapper != null)
                {
                    if (edmProperty == null)
                    {
                        ApplyDynamicResourceSetInNestedProperty(resourceInfoWrapper.NestedResourceInfo.Name,
                            resource, structuredType, resourceSetWrapper, readContext);
                    }
                    else
                    {
                        ApplyResourceSetInNestedProperty(edmProperty, resource, resourceSetWrapper, readContext);
                    }

                    continue;
                }

                // It must be resource by now.
                ODataResourceWrapper resourceWrapper = (ODataResourceWrapper)childItem;
                if (resourceWrapper != null)
                {
                    if (edmProperty == null)
                    {
                        ApplyDynamicResourceInNestedProperty(resourceInfoWrapper.NestedResourceInfo.Name, resource,
                            structuredType, resourceWrapper, readContext);
                    }
                    else
                    {
                        ApplyResourceInNestedProperty(edmProperty, resource, resourceWrapper, readContext);
                    }
                }
            }
        }


        private ODataResourceSetWrapper CreateResourceSetWrapper(IEdmCollectionTypeReference edmPropertyType, 
            IList<ODataEntityReferenceLinkBase> refLinks, ODataDeserializerContext readContext)
        {
            ODataResourceSet resourceSet = new ODataResourceSet
            {
                TypeName = edmPropertyType.FullName(),
            };

            IEdmTypeReference elementType = edmPropertyType.ElementType();
            ODataResourceSetWrapper resourceSetWrapper = new ODataResourceSetWrapper(resourceSet);
            foreach (ODataEntityReferenceLinkBase refLinkWrapper in refLinks)
            {
                ODataResourceWrapper resourceWrapper = CreateResourceWrapper(elementType, refLinkWrapper, readContext);
                resourceSetWrapper.Resources.Add(resourceWrapper);
            }

            return resourceSetWrapper;
        }

        private ODataResourceWrapper CreateResourceWrapper(IEdmTypeReference edmPropertyType, ODataEntityReferenceLinkBase refLink, ODataDeserializerContext readContext)
        { 
            Contract.Assert(readContext != null);

            ODataResource resource = new ODataResource
            {
                TypeName = edmPropertyType.FullName(),
            };

            resource.Properties = CreateKeyProperties(refLink.EntityReferenceLink.Url, readContext);
         
            if (refLink.EntityReferenceLink.InstanceAnnotations != null)
            {
                foreach (ODataInstanceAnnotation instanceAnnotation in refLink.EntityReferenceLink.InstanceAnnotations)
                {
                    resource.InstanceAnnotations.Add(instanceAnnotation);
                };
            }

            return new ODataResourceWrapper(resource);
        }

        /// <summary>
        /// Update the resource wrapper if it has the "Id" value.
        /// </summary>
        /// <param name="resourceWrapper">The resource wrapper.</param>
        /// <param name="readContext">The read context.</param>
        /// <returns>The resource wrapper.</returns>
        private ODataResourceWrapper UpdateResourceWrapper(ODataResourceWrapper resourceWrapper, ODataDeserializerContext readContext)
        { 
            Contract.Assert(readContext != null);

            if (resourceWrapper?.Resource?.Id == null)
            {
                return resourceWrapper;
            }

            IEnumerable<ODataProperty> keys = CreateKeyProperties(resourceWrapper.Resource.Id, readContext);
            if (keys == null)
            {
                return resourceWrapper;
            }

            if (resourceWrapper.Resource.Properties == null)
            {
                resourceWrapper.Resource.Properties = keys;
            }
            else
            {
                IDictionary<string, ODataProperty> newPropertiesDic = resourceWrapper.Resource.Properties.ToDictionary(p => p.Name, p => p);
                foreach (ODataProperty key in keys)
                {
                    if (!newPropertiesDic.ContainsKey(key.Name))
                    {
                        newPropertiesDic[key.Name] = key;
                    }
                }

                resourceWrapper.Resource.Properties = newPropertiesDic.Values;
            }

            return resourceWrapper;
        }

        /// <summary>
        /// Do uri parsing to get the key values.
        /// </summary>
        /// <param name="id">The key Id.</param>
        /// <param name="readContext">The reader context.</param>
        /// <returns>The key properties.</returns>
        private static IList<ODataProperty> CreateKeyProperties(Uri id, ODataDeserializerContext readContext)
        {
            Contract.Assert(id != null);
            Contract.Assert(readContext != null);
            IList<ODataProperty> properties = new List<ODataProperty>();
            if (readContext.Request == null)
            {
                return properties;
            }

            IODataPathHandler pathHandler = readContext.InternalRequest.PathHandler;
            IWebApiRequestMessage internalRequest = readContext.InternalRequest;
            IWebApiUrlHelper urlHelper = readContext.InternalUrlHelper;
            try
            {
                string serviceRoot = urlHelper.CreateODataLink(
                    internalRequest.Context.RouteName,
                    internalRequest.PathHandler,
                    new List<ODataPathSegment>());
                ODataPath odataPath = pathHandler.Parse(serviceRoot, id.OriginalString, internalRequest.RequestContainer);
                KeySegment keySegment = odataPath.Segments.OfType<KeySegment>().LastOrDefault();
                if (keySegment != null)
                {
                    foreach (KeyValuePair<string, object> key in keySegment.Keys)
                    {
                        properties.Add(new ODataProperty
                        {
                            Name = key.Key,
                            Value = key.Value
                        });
                    }
                }

                return properties;
            }
            catch (Exception)
            {
                return properties;
            }          
        }

        /// <summary>
        /// Deserializes the structural properties from <paramref name="resourceWrapper"/> into <paramref name="resource"/>.
        /// </summary>
        /// <param name="resource">The object into which the structural properties should be read.</param>
        /// <param name="resourceWrapper">The resource object containing the structural properties.</param>
        /// <param name="structuredType">The type of the resource.</param>
        /// <param name="readContext">The deserializer context.</param>
        public virtual void ApplyStructuralProperties(object resource, ODataResourceWrapper resourceWrapper,
            IEdmStructuredTypeReference structuredType, ODataDeserializerContext readContext)
        {
            if (resourceWrapper == null)
            {
                throw Error.ArgumentNull("resourceWrapper");
            }

            foreach (ODataProperty property in resourceWrapper.ResourceBase.Properties)
            {
                ApplyStructuralProperty(resource, property, structuredType, readContext);
            }
        }

        /// <summary>
        /// Deserializes the instance annotations from <paramref name="resourceWrapper"/> into <paramref name="resource"/>.
        /// </summary>
        /// <param name="resource">The object into which the annotations should be read.</param>
        /// <param name="resourceWrapper">The resource object containing the annotations.</param>
        /// <param name="structuredType">The type of the resource.</param>
        /// <param name="readContext">The deserializer context.</param>
        public virtual void ApplyInstanceAnnotations(object resource, ODataResourceWrapper resourceWrapper,
            IEdmStructuredTypeReference structuredType, ODataDeserializerContext readContext)
        {
            if (resourceWrapper == null)
            {
                throw Error.ArgumentNull("resourceWrapper");
            }

            DeserializationHelpers.ApplyInstanceAnnotations(resource, structuredType, resourceWrapper.ResourceBase,DeserializerProvider, readContext);
        }

        /// <summary>
        /// Deserializes the given <paramref name="structuralProperty"/> into <paramref name="resource"/>.
        /// </summary>
        /// <param name="resource">The object into which the structural property should be read.</param>
        /// <param name="structuralProperty">The structural property.</param>
        /// <param name="structuredType">The type of the resource.</param>
        /// <param name="readContext">The deserializer context.</param>
        public virtual void ApplyStructuralProperty(object resource, ODataProperty structuralProperty,
            IEdmStructuredTypeReference structuredType, ODataDeserializerContext readContext)
        { 
            if (resource == null)
            {
                throw Error.ArgumentNull("resource");
            }

            if (structuralProperty == null)
            {
                throw Error.ArgumentNull("structuralProperty");
            }

            DeserializationHelpers.ApplyProperty(structuralProperty, structuredType, resource, DeserializerProvider, readContext);
        }

        private void ApplyResourceProperties(object resource, ODataResourceWrapper resourceWrapper,
            IEdmStructuredTypeReference structuredType, ODataDeserializerContext readContext)
        
        {
            ApplyStructuralProperties(resource, resourceWrapper, structuredType, readContext);
            ApplyNestedProperties(resource, resourceWrapper, structuredType, readContext);
            ApplyInstanceAnnotations(resource, resourceWrapper, structuredType, readContext);
        }

        private void ApplyResourceInNestedProperty(IEdmProperty nestedProperty, object resource,
            ODataResourceWrapper resourceWrapper, ODataDeserializerContext readContext)
        {
            Contract.Assert(nestedProperty != null);
            Contract.Assert(resource != null);
            Contract.Assert(readContext != null);

            object value = ReadNestedResourceInline(resourceWrapper, nestedProperty.Type, readContext);
            
            // First resolve Data member alias or annotation, then set the regular
            // or delta resource accordingly.
            string propertyName = EdmLibHelpers.GetClrPropertyName(nestedProperty, readContext.Model);

            DeserializationHelpers.SetProperty(resource, propertyName, value);
        }

        private void ApplyDynamicResourceInNestedProperty(string propertyName, object resource, IEdmStructuredTypeReference resourceStructuredType,
            ODataResourceWrapper resourceWrapper, ODataDeserializerContext readContext)
        {
            Contract.Assert(resource != null);
            Contract.Assert(readContext != null);

            object value = null;
            if (resourceWrapper != null)
            {
                IEdmSchemaType elementType = readContext.Model.FindDeclaredType(resourceWrapper.ResourceBase.TypeName);
                IEdmTypeReference edmTypeReference = elementType.ToEdmTypeReference(true);

                value = ReadNestedResourceInline(resourceWrapper, edmTypeReference, readContext);
            }

            DeserializationHelpers.SetDynamicProperty(resource, propertyName, value,
                resourceStructuredType.StructuredDefinition(), readContext.Model);
        }

        private object ReadNestedResourceInline(ODataResourceWrapper resourceWrapper, IEdmTypeReference edmType, ODataDeserializerContext readContext)
        {
            Contract.Assert(edmType != null);
            Contract.Assert(readContext != null);

            if (resourceWrapper == null)
            {
                return null;
            }

            ODataEdmTypeDeserializer deserializer = DeserializerProvider.GetEdmTypeDeserializer(edmType);
            if (deserializer == null)
            {
                throw new SerializationException(Error.Format(SRResources.TypeCannotBeDeserialized, edmType.FullName()));
            }

            IEdmStructuredTypeReference structuredType = edmType.AsStructured();

            var nestedReadContext = new ODataDeserializerContext
            {
                Path = readContext.Path,
                Model = readContext.Model,
                Request = readContext.Request
            };

            Type clrType = null;
            if (readContext.IsUntyped)
            {
                clrType = structuredType.IsEntity()
                    ? (readContext.IsDeltaEntity ? (readContext.IsDeltaDeletedEntity? typeof(EdmDeltaDeletedEntityObject) : typeof(EdmDeltaEntityObject) ) : typeof(EdmEntityObject))
                    : typeof(EdmComplexObject);
            }
            else
            {
                clrType = EdmLibHelpers.GetClrType(structuredType, readContext.Model);

                if (clrType == null)
                {
                    throw new ODataException(
                        Error.Format(SRResources.MappingDoesNotContainResourceType, structuredType.FullName()));
                }
            }

            nestedReadContext.ResourceType = readContext.IsDeltaOfT
                ? typeof(Delta<>).MakeGenericType(clrType)
                : clrType;
            return deserializer.ReadInline(resourceWrapper, edmType, nestedReadContext);
        }
        private void ApplyResourceSetInNestedProperty(IEdmProperty nestedProperty, object resource,
            ODataResourceSetWrapperBase resourceSetWrapper, ODataDeserializerContext readContext)
        {
            Contract.Assert(nestedProperty != null);
            Contract.Assert(resource != null);
            Contract.Assert(readContext != null);

            object value = ReadNestedResourceSetInline(resourceSetWrapper, nestedProperty.Type, readContext);

            string propertyName = EdmLibHelpers.GetClrPropertyName(nestedProperty, readContext.Model);
            DeserializationHelpers.SetCollectionProperty(resource, nestedProperty, value, propertyName, resourceSetWrapper.ResourceSetType == ResourceSetType.DeltaResourceSet);
        }

        private void ApplyDynamicResourceSetInNestedProperty(string propertyName, object resource, IEdmStructuredTypeReference structuredType,
            ODataResourceSetWrapperBase resourceSetWrapper, ODataDeserializerContext readContext)
        {
            Contract.Assert(resource != null);
            Contract.Assert(readContext != null);

            if (String.IsNullOrEmpty(resourceSetWrapper.ResourceSetBase.TypeName))
            {
                string message = Error.Format(SRResources.DynamicResourceSetTypeNameIsRequired, propertyName);
                throw new ODataException(message);
            }

            string elementTypeName =
                DeserializationHelpers.GetCollectionElementTypeName(resourceSetWrapper.ResourceSetBase.TypeName,
                    isNested: false);
            IEdmSchemaType elementType = readContext.Model.FindDeclaredType(elementTypeName);

            IEdmTypeReference edmTypeReference = elementType.ToEdmTypeReference(true);
            EdmCollectionTypeReference collectionType = new EdmCollectionTypeReference(new EdmCollectionType(edmTypeReference));

            ODataEdmTypeDeserializer deserializer = DeserializerProvider.GetEdmTypeDeserializer(collectionType);
            if (deserializer == null)
            {
                throw new SerializationException(Error.Format(SRResources.TypeCannotBeDeserialized, collectionType.FullName()));
            }

            IEnumerable value = ReadNestedResourceSetInline(resourceSetWrapper, collectionType, readContext) as IEnumerable;
            object result = value;
            if (value != null)
            {
                if (readContext.IsUntyped)
                {
                    result = value.ConvertToEdmObject(collectionType);
                }
            }

            DeserializationHelpers.SetDynamicProperty(resource, structuredType, EdmTypeKind.Collection, propertyName,
                result, collectionType, readContext.Model);
        }

        private object ReadNestedResourceSetInline(ODataResourceSetWrapperBase resourceSetWrapper, IEdmTypeReference edmType,
            ODataDeserializerContext readContext)
        {
            Contract.Assert(resourceSetWrapper != null);
            Contract.Assert(edmType != null);
            Contract.Assert(readContext != null);

            ODataEdmTypeDeserializer deserializer = DeserializerProvider.GetEdmTypeDeserializer(edmType);
            if (deserializer == null)
            {
                throw new SerializationException(Error.Format(SRResources.TypeCannotBeDeserialized, edmType.FullName()));
            }

            IEdmStructuredTypeReference structuredType = edmType.AsCollection().ElementType().AsStructured();
            var nestedReadContext = new ODataDeserializerContext
            {
                Path = readContext.Path,
                Model = readContext.Model,
                Request = readContext.Request
            };

            if (readContext.IsUntyped)
            {
                if (structuredType.IsEntity())
                {
                    nestedReadContext.ResourceType = (readContext.IsDeltaOfT && resourceSetWrapper.ResourceSetType == ResourceSetType.DeltaResourceSet)? 
                        typeof(EdmChangedObjectCollection): typeof(EdmEntityObjectCollection);
                }
                else
                {
                    nestedReadContext.ResourceType = typeof(EdmComplexObjectCollection);
                }
            }
            else
            {
                Type clrType = EdmLibHelpers.GetClrType(structuredType, readContext.Model);

                if (clrType == null)
                {
                    throw new ODataException(
                        Error.Format(SRResources.MappingDoesNotContainResourceType, structuredType.FullName()));
                }

                nestedReadContext.ResourceType = (readContext.IsDeltaOfT && resourceSetWrapper.ResourceSetType == ResourceSetType.DeltaResourceSet)
                ? typeof(DeltaSet<>).MakeGenericType(clrType) : typeof(List<>).MakeGenericType(clrType);
            }

            return deserializer.ReadInline(resourceSetWrapper, edmType, nestedReadContext);
        }

        private static IEdmStructuredTypeReference GetStructuredType(Type type, ODataDeserializerContext readContext)
        {
            if (readContext == null)
            {
                throw Error.ArgumentNull("readContext");
            }

            IEdmTypeReference edmType = readContext.GetEdmType(type);
            Contract.Assert(edmType != null);

            if (!edmType.IsStructured())
            {
                throw Error.Argument("type", SRResources.ArgumentMustBeOfType, "Structured");
            }

            return edmType.AsStructured();
        }

        private static IEdmNavigationSource GetNavigationSource(IEdmStructuredTypeReference edmType, ODataDeserializerContext readContext)
        {
            IEdmNavigationSource navigationSource = null;
            if (edmType.IsEntity())
            {
                if (readContext.Path == null)
                {
                    throw Error.Argument("readContext", SRResources.ODataPathMissing);
                }

                navigationSource = readContext.Path.NavigationSource;
                if (navigationSource == null)
                {
                    throw new SerializationException(SRResources.NavigationSourceMissingDuringDeserialization);
                }
            }

            return navigationSource;
        }
    }
}<|MERGE_RESOLUTION|>--- conflicted
+++ resolved
@@ -383,19 +383,8 @@
                         ApplyResourceInNestedProperty(edmProperty, resource, null, readContext);
                     }
                 }
-
-<<<<<<< HEAD
-                ODataResourceSetWrapper resourceSetWrapper = childItem as ODataResourceSetWrapper;
-=======
-                ODataEntityReferenceLinkBase entityReferenceLink = childItem as ODataEntityReferenceLinkBase;
-                if (entityReferenceLink != null)
-                {
-                    // ignore entity reference links.
-                    continue;
-                }
-
+                
                 ODataResourceSetWrapperBase resourceSetWrapper = childItem as ODataResourceSetWrapperBase;
->>>>>>> d887ce6c
                 if (resourceSetWrapper != null)
                 {
                     if (edmProperty == null)
