﻿// Copyright (c) Microsoft Corporation.  All rights reserved.
// Licensed under the MIT License.  See License.txt in the project root for license information.

using System.Collections.Generic;
using System.Collections.ObjectModel;
using System.Globalization;
using System.IO;
using System.Linq;
using System.Net.Http;
using System.Net.Http.Formatting;
using System.Net.Http.Headers;
using System.Runtime.Serialization;
using System.Text;
using System.Threading.Tasks;
using System.Web.Http;
using System.Web.Http.Routing;
using System.Web.OData.Builder;
using System.Web.OData.Extensions;
using System.Web.OData.Formatter.Deserialization;
using System.Web.OData.Formatter.Serialization;
using System.Web.OData.Routing;
using System.Web.OData.TestCommon;
using System.Web.OData.TestCommon.Models;
using Microsoft.OData.Core;
using Microsoft.OData.Core.UriParser.Semantic;
using Microsoft.OData.Edm;
using Microsoft.OData.Edm.Library;
using Microsoft.TestCommon;
using Moq;
using Newtonsoft.Json.Linq;
using ODataPath = System.Web.OData.Routing.ODataPath;

namespace System.Web.OData.Formatter
{
    public class ODataMediaTypeFormatterTests : MediaTypeFormatterTestBase<ODataMediaTypeFormatter>
    {
        [Fact]
        public void Ctor_ThrowsArgumentNull_PayloadKinds()
        {
            Assert.ThrowsArgumentNull(
                () => new ODataMediaTypeFormatter(payloadKinds: null),
                "payloadKinds");
        }

        [Fact]
        public void Ctor_ThrowsArgumentNull_DeserializerProvider()
        {
            ODataSerializerProvider serializerProvider = new DefaultODataSerializerProvider();
            ODataPayloadKind[] payloadKinds = new ODataPayloadKind[0];

            Assert.ThrowsArgumentNull(
                () => new ODataMediaTypeFormatter(deserializerProvider: null, serializerProvider: serializerProvider, payloadKinds: payloadKinds),
                "deserializerProvider");
        }

        [Fact]
        public void Ctor_ThrowsArgumentNull_SerializerProvider()
        {
            ODataDeserializerProvider deserializerProvider = new DefaultODataDeserializerProvider();
            ODataPayloadKind[] payloadKinds = new ODataPayloadKind[0];

            Assert.ThrowsArgumentNull(
                () => new ODataMediaTypeFormatter(deserializerProvider, serializerProvider: null, payloadKinds: payloadKinds),
                "serializerProvider");
        }

        [Fact]
        public void CopyCtor_ThrowsArgumentNull_Request()
        {
            ODataMediaTypeFormatter formatter = new ODataMediaTypeFormatter(new ODataPayloadKind[0]);
            Assert.ThrowsArgumentNull(
                () => new ODataMediaTypeFormatter(formatter, version: ODataVersion.V4, request: null),
                "request");
        }

        [Fact]
        public void CopyCtor_ThrowsArgumentNull_Formatter()
        {
            Assert.ThrowsArgumentNull(
                () => new ODataMediaTypeFormatter(formatter: null, version: ODataVersion.V4, request: new HttpRequestMessage()),
                "formatter");
        }

        [Fact]
        public void WriteToStreamAsyncReturnsODataRepresentation()
        {
            // Arrange
            ODataConventionModelBuilder modelBuilder = new ODataConventionModelBuilder();
            modelBuilder.EntitySet<WorkItem>("WorkItems");
            IEdmModel model = modelBuilder.GetEdmModel();

            HttpRequestMessage request = new HttpRequestMessage(HttpMethod.Get, "http://localhost/WorkItems(10)");
            HttpConfiguration configuration = new HttpConfiguration();
            string routeName = "Route";
            configuration.MapODataServiceRoute(routeName, null, model);
            request.SetConfiguration(configuration);
            request.ODataProperties().Model = model;
            IEdmEntitySet entitySet = model.EntityContainer.EntitySets().Single();
            request.ODataProperties().Path = new ODataPath(new EntitySetPathSegment(entitySet), new KeyValuePathSegment("10"));
            request.ODataProperties().RouteName = routeName;

            ODataMediaTypeFormatter formatter = CreateFormatterWithJson(model, request, ODataPayloadKind.Entry);

            // Act
            ObjectContent<WorkItem> content = new ObjectContent<WorkItem>(
                (WorkItem)TypeInitializer.GetInstance(SupportedTypes.WorkItem), formatter);

            // Assert
            JsonAssert.Equal(Resources.WorkItemEntry, content.ReadAsStringAsync().Result);
        }

        [Theory]
        [InlineData("prefix", "http://localhost/prefix")]
        [InlineData("{a}", "http://localhost/prefix")]
        [InlineData("{a}/{b}", "http://localhost/prefix/prefix2")]
        public void WriteToStreamAsync_ReturnsCorrectBaseUri(string routePrefix, string baseUri)
        {
            IEdmModel model = new ODataConventionModelBuilder().GetEdmModel();
            HttpRequestMessage request = new HttpRequestMessage(HttpMethod.Get, baseUri);
            HttpConfiguration configuration = new HttpConfiguration();
            string routeName = "Route";
            configuration.MapODataServiceRoute(routeName, routePrefix, model);
            request.SetConfiguration(configuration);
            request.ODataProperties().Model = model;
            request.ODataProperties().Path = new ODataPath();
            request.ODataProperties().RouteName = routeName;
            HttpRouteData routeData = new HttpRouteData(new HttpRoute());
            routeData.Values.Add("a", "prefix");
            routeData.Values.Add("b", "prefix2");
            request.SetRouteData(routeData);

            ODataMediaTypeFormatter formatter = CreateFormatterWithJson(model, request, ODataPayloadKind.ServiceDocument);
            var content = new ObjectContent<ODataServiceDocument>(new ODataServiceDocument(), formatter);

            string actualContent = content.ReadAsStringAsync().Result;

            Assert.Contains("\"@odata.context\":\"" + baseUri + "/$metadata\"", actualContent);
        }

        [Fact]
        public void WriteToStreamAsync_Throws_WhenBaseUriCannotBeGenerated()
        {
            IEdmModel model = new ODataConventionModelBuilder().GetEdmModel();
            HttpRequestMessage request = new HttpRequestMessage(HttpMethod.Get, "http://localhost/");
            HttpConfiguration configuration = new HttpConfiguration();
            configuration.Routes.MapHttpRoute("OData", "{param}");
            request.SetConfiguration(configuration);
            request.ODataProperties().Model = model;
            request.ODataProperties().Path = new ODataPath();
            request.ODataProperties().RouteName = "OData";

            ODataMediaTypeFormatter formatter = CreateFormatter(model, request, ODataPayloadKind.ServiceDocument);
            var content = new ObjectContent<ODataServiceDocument>(new ODataServiceDocument(), formatter);

            Assert.Throws<SerializationException>(
                () => content.ReadAsStringAsync().Result,
                "The ODataMediaTypeFormatter was unable to determine the base URI for the request. The request must be processed by an OData route for the OData formatter to serialize the response.");
        }

        /// <summary>
        /// Host name used by tests for verifying GetBaseAddress delegate
        /// </summary>
        private const string CustomHost = "www.microsoft.com";

        /// <summary>
        /// Delegate for GetBaseAddress that converts uris to https
        /// </summary>
        /// <param name="httpRequestMessage">The HttpRequestMessage representing this request.</param>
        /// <returns>A custom uri for the base address.</returns>
        private Uri GetCustomBaseAddress(HttpRequestMessage httpRequestMessage)
        {
            Uri baseAddress = ODataMediaTypeFormatter.GetDefaultBaseAddress(httpRequestMessage);

            UriBuilder uriBuilder = new UriBuilder(baseAddress);
            uriBuilder.Scheme = Uri.UriSchemeHttps;
            uriBuilder.Port = -1;
            uriBuilder.Host = CustomHost;
            baseAddress = uriBuilder.Uri;
            return baseAddress;
        }

        [Fact]
        public void GetBaseAddress_AllowsBaseAddressOverride()
        {
<<<<<<< HEAD
            string routeName = "Route";
            string routePrefix = "prefix";
            string baseUri = "http://localhost/prefix";
            string newBaseUri = "https://" + CustomHost + "/" + routePrefix + "/";
            IEdmModel model = new ODataConventionModelBuilder().GetEdmModel();
=======
            // Arrange
            string routeName = "Route";
            string routePrefix = "prefix";
            string baseUri = "http://localhost/prefix";
            IEdmModel model = new EdmModel();
>>>>>>> 14db4e49
            HttpRequestMessage request = new HttpRequestMessage(HttpMethod.Get, baseUri);
            HttpConfiguration configuration = new HttpConfiguration();
            configuration.MapODataServiceRoute(routeName, routePrefix, model);
            request.SetConfiguration(configuration);
            request.ODataProperties().Model = model;
            request.ODataProperties().Path = new ODataPath();
            request.ODataProperties().RouteName = routeName;
            HttpRouteData routeData = new HttpRouteData(new HttpRoute());
            routeData.Values.Add("a", "prefix");
            request.SetRouteData(routeData);

<<<<<<< HEAD
            ODataMediaTypeFormatter formatter = CreateFormatterWithJson(model, request, ODataPayloadKind.ServiceDocument);
            formatter.GetBaseAddress = GetCustomBaseAddress;
            var content = new ObjectContent<ODataServiceDocument>(new ODataServiceDocument(), formatter);
            string actualContent = content.ReadAsStringAsync().Result;

            Assert.Contains("\"@odata.context\":\"" + newBaseUri, actualContent);
=======
            // Act
            ODataMediaTypeFormatter formatter = CreateFormatterWithJson(model, request, ODataPayloadKind.ServiceDocument);
            formatter.BaseAddressFactory = GetCustomBaseAddress;
            var content = new ObjectContent<ODataServiceDocument>(new ODataServiceDocument(), formatter);
            string actualContent = content.ReadAsStringAsync().Result;

            // Assert
            Assert.Contains("\"@odata.context\":\"https://" + CustomHost + "/" + routePrefix + "/", actualContent);
>>>>>>> 14db4e49
        }

        [Fact]
        public void GetDefaultBaseAddress_ThrowsWhenRequestIsNull()
        {
            Assert.ThrowsArgumentNull(() => ODataMediaTypeFormatter.GetDefaultBaseAddress(null), "request");
        }

        [Fact]
        public void GetDefaultBaseAddress_ReturnsCorrectBaseAddress()
        {
            // Arrange
            string baseUriText = "http://discovery.contoso.com/";
            string routePrefix = "api/discovery/v21.0";
<<<<<<< HEAD
            string expectedBaseAddress = baseUriText + routePrefix + "/";
=======
>>>>>>> 14db4e49
            string fullUriText = baseUriText + routePrefix + "/Instances";
            string routeName = "Route";
            HttpRequestMessage request = new HttpRequestMessage(HttpMethod.Get, fullUriText);
            HttpConfiguration configuration = new HttpConfiguration();
<<<<<<< HEAD
            IEdmModel model = new ODataConventionModelBuilder().GetEdmModel();
=======
            IEdmModel model = new EdmModel();
>>>>>>> 14db4e49
            configuration.MapODataServiceRoute(routeName, routePrefix, model);
            request.SetConfiguration(configuration);
            request.ODataProperties().Model = model;
            request.ODataProperties().RouteName = routeName;

            // Act
            Uri baseUri = ODataMediaTypeFormatter.GetDefaultBaseAddress(request);

            // Assert
<<<<<<< HEAD
            Assert.Equal(expectedBaseAddress, baseUri.ToString());
=======
            Assert.Equal(baseUriText + routePrefix + "/", baseUri.ToString());
>>>>>>> 14db4e49
        }

        [Theory]
        [InlineData(null, null, "4.0")]
        [InlineData("1.0", null, "4.0")]
        [InlineData("2.0", null, "4.0")]
        [InlineData("3.0", null, "4.0")]
        [InlineData(null, "1.0", "4.0")]
        [InlineData(null, "2.0", "4.0")]
        [InlineData(null, "3.0", "4.0")]
        [InlineData("1.0", "1.0", "4.0")]
        [InlineData("1.0", "2.0", "4.0")]
        [InlineData("1.0", "3.0", "4.0")]
        public void SetDefaultContentHeaders_SetsRightODataServiceVersion(string requestDataServiceVersion, string requestMaxDataServiceVersion, string expectedDataServiceVersion)
        {
            HttpRequestMessage request = new HttpRequestMessage();
            if (requestDataServiceVersion != null)
            {
                request.Headers.TryAddWithoutValidation("OData-Version", requestDataServiceVersion);
            }
            if (requestMaxDataServiceVersion != null)
            {
                request.Headers.TryAddWithoutValidation("OData-MaxVersion", requestMaxDataServiceVersion);
            }

            HttpContentHeaders contentHeaders = new StringContent("").Headers;

            CreateFormatterWithoutRequest()
            .GetPerRequestFormatterInstance(typeof(int), request, MediaTypeHeaderValue.Parse("application/xml"))
            .SetDefaultContentHeaders(typeof(int), contentHeaders, MediaTypeHeaderValue.Parse("application/xml"));

            IEnumerable<string> headervalues;
            Assert.True(contentHeaders.TryGetValues("OData-Version", out headervalues));
            Assert.Equal(new string[] { expectedDataServiceVersion }, headervalues);
        }

        [Theory]
        [InlineData(null, null, "application/json; odata.metadata=minimal")]
        [InlineData(null, "utf-8", "application/json; odata.metadata=minimal; charset=utf-8")]
        [InlineData(null, "utf-16", "application/json; odata.metadata=minimal; charset=utf-16")]
        [InlineData("application/json", null, "application/json; odata.metadata=minimal")]
        [InlineData("application/json", "utf-8", "application/json; odata.metadata=minimal; charset=utf-8")]
        [InlineData("application/json", "utf-16", "application/json; odata.metadata=minimal; charset=utf-16")]
        [InlineData("application/json;odata.metadata=minimal", null, "application/json; odata.metadata=minimal")]
        [InlineData("application/json;odata.metadata=minimal", "utf-8", "application/json; odata.metadata=minimal; charset=utf-8")]
        [InlineData("application/json;odata.metadata=minimal", "utf-16", "application/json; odata.metadata=minimal; charset=utf-16")]
        [InlineData("application/json;odata.metadata=full", null, "application/json; odata.metadata=full")]
        [InlineData("application/json;odata.metadata=full", "utf-8", "application/json; odata.metadata=full; charset=utf-8")]
        [InlineData("application/json;odata.metadata=full", "utf-16", "application/json; odata.metadata=full; charset=utf-16")]
        [InlineData("application/json;odata.metadata=none", null, "application/json; odata.metadata=none")]
        [InlineData("application/json;odata.metadata=none", "utf-8", "application/json; odata.metadata=none; charset=utf-8")]
        [InlineData("application/json;odata.metadata=none", "utf-16", "application/json; odata.metadata=none; charset=utf-16")]
        public void SetDefaultContentHeaders_SetsRightContentType(string acceptHeader, string acceptCharset, string contentType)
        {
            // Arrange
            MediaTypeHeaderValue expectedResult = MediaTypeHeaderValue.Parse(contentType);

            // If no accept header is present the content negotiator will pick application/json; odata.metadata=minimal
            // based on CanWriteType
            MediaTypeHeaderValue mediaType = acceptHeader == null ?
                MediaTypeHeaderValue.Parse("application/json; odata.metadata=minimal") :
                MediaTypeHeaderValue.Parse(acceptHeader);

            HttpRequestMessage request = new HttpRequestMessage();
            if (acceptHeader != null)
            {
                request.Headers.TryAddWithoutValidation("Accept", acceptHeader);
            }
            if (acceptCharset != null)
            {
                request.Headers.TryAddWithoutValidation("Accept-Charset", acceptCharset);
                mediaType.CharSet = acceptCharset;
            }

            HttpContentHeaders contentHeaders = new StringContent(String.Empty).Headers;
            contentHeaders.Clear();

            MediaTypeFormatter formatter = ODataMediaTypeFormatters
                .Create()
                .First(f => f.SupportedMediaTypes.Contains(MediaTypeHeaderValue.Parse("application/json")));
            formatter = formatter.GetPerRequestFormatterInstance(typeof(int), request, mediaType);

            // Act
            formatter.SetDefaultContentHeaders(typeof(int), contentHeaders, mediaType);

            // Assert
            Assert.Equal(expectedResult, contentHeaders.ContentType);
        }

        [Fact]
        public void TryGetInnerTypeForDelta_ChangesRefToGenericParameter_ForDeltas()
        {
            Type type = typeof(Delta<Customer>);

            bool success = ODataMediaTypeFormatter.TryGetInnerTypeForDelta(ref type);

            Assert.Same(typeof(Customer), type);
            Assert.True(success);
        }

        [Theory]
        [InlineData(typeof(int))]
        [InlineData(typeof(List<string>))]
        public void TryGetInnerTypeForDelta_ReturnsFalse_ForNonDeltas(Type originalType)
        {
            Type type = originalType;

            bool success = ODataMediaTypeFormatter.TryGetInnerTypeForDelta(ref type);

            Assert.Same(originalType, type);
            Assert.False(success);
        }

        [Fact]
        public override Task WriteToStreamAsync_WhenObjectIsNull_WritesDataButDoesNotCloseStream()
        {
            // Arrange
            ODataMediaTypeFormatter formatter = CreateFormatterWithRequest();
            Mock<Stream> mockStream = new Mock<Stream>();
            mockStream.Setup(s => s.CanWrite).Returns(true);
            HttpContent content = new StringContent(String.Empty);
            content.Headers.ContentType = new MediaTypeHeaderValue("application/json");

            // Act 
            return formatter.WriteToStreamAsync(typeof(SampleType), null, mockStream.Object, content, null).ContinueWith(
                writeTask =>
                {
                    // Assert (OData formatter doesn't support writing nulls)
                    Assert.Equal(TaskStatus.Faulted, writeTask.Status);
                    Assert.Throws<SerializationException>(() => writeTask.ThrowIfFaulted(), "Cannot serialize a null 'entry'.");
                    mockStream.Verify(s => s.Close(), Times.Never());
                    mockStream.Verify(s => s.BeginWrite(It.IsAny<byte[]>(), It.IsAny<int>(), It.IsAny<int>(), It.IsAny<AsyncCallback>(), It.IsAny<object>()), Times.Never());
                });
        }

        [Theory]
        [InlineData("Test content", "utf-8", true)]
        [InlineData("Test content", "utf-16", true)]
        public override Task ReadFromStreamAsync_UsesCorrectCharacterEncoding(string content, string encoding, bool isDefaultEncoding)
        {
            // Arrange
            MediaTypeFormatter formatter = CreateFormatterWithRequest();
            formatter.SupportedEncodings.Add(CreateEncoding(encoding));
            string formattedContent = CreateFormattedContent(content);
            string mediaType = string.Format("application/json; odata.metadata=minimal; charset={0}", encoding);

            // Act & assert
            return ReadContentUsingCorrectCharacterEncodingHelper(
                formatter, content, formattedContent, mediaType, encoding, isDefaultEncoding);
        }

        [Theory]
        [InlineData("Test content", "utf-8", true)]
        [InlineData("Test content", "utf-16", true)]
        public override Task WriteToStreamAsync_UsesCorrectCharacterEncoding(string content, string encoding, bool isDefaultEncoding)
        {
            // Arrange
            MediaTypeFormatter formatter = CreateFormatterWithRequest();
            formatter.SupportedEncodings.Add(CreateEncoding(encoding));
            string formattedContent = CreateFormattedContent(content);
            string mediaType = string.Format("application/json; odata.metadata=minimal; charset={0}", encoding);

            // Act & assert
            return WriteContentUsingCorrectCharacterEncodingHelper(
                formatter, content, formattedContent, mediaType, encoding, isDefaultEncoding);
        }

        [Fact]
        public void ReadFromStreamAsync_ThrowsInvalidOperation_WithoutRequest()
        {
            var builder = new ODataConventionModelBuilder();
            builder.EntitySet<Customer>("Customers");
            var formatter = CreateFormatter(builder.GetEdmModel());

            Assert.Throws<InvalidOperationException>(
                () => formatter.ReadFromStreamAsync(typeof(Customer), new MemoryStream(), content: null, formatterLogger: null),
                "The OData formatter requires an attached request in order to deserialize. Controller classes must derive from ODataController or be marked with ODataFormattingAttribute. Custom parameter bindings must call GetPerRequestFormatterInstance on each formatter and use these per-request instances.");
        }

        [Fact]
        public void WriteToStreamAsync_ThrowsInvalidOperation_WithoutRequest()
        {
            var builder = new ODataConventionModelBuilder();
            builder.EntitySet<Customer>("Customers");
            var formatter = CreateFormatter(builder.GetEdmModel());

            Assert.Throws<InvalidOperationException>(
                () => formatter.WriteToStreamAsync(typeof(Customer), new Customer(), new MemoryStream(), content: null, transportContext: null),
                "The OData formatter does not support writing client requests. This formatter instance must have an associated request.");
        }

        [Fact]
        public void WriteToStreamAsync_Passes_MetadataLevelToSerializerContext()
        {
            // Arrange
            var model = CreateModel();
            var request = CreateFakeODataRequest(model);
            Mock<ODataSerializer> serializer = new Mock<ODataSerializer>(ODataPayloadKind.Property);
            Mock<ODataSerializerProvider> serializerProvider = new Mock<ODataSerializerProvider>();

            serializerProvider.Setup(p => p.GetODataPayloadSerializer(model, typeof(int), request)).Returns(serializer.Object);
            serializer
                .Setup(s => s.WriteObject(42, typeof(int), It.IsAny<ODataMessageWriter>(),
                    It.Is<ODataSerializerContext>(c => c.MetadataLevel == ODataMetadataLevel.FullMetadata)))
                .Verifiable();


            ODataDeserializerProvider deserializerProvider = new DefaultODataDeserializerProvider();

            var formatter = new ODataMediaTypeFormatter(deserializerProvider, serializerProvider.Object, Enumerable.Empty<ODataPayloadKind>());
            formatter.Request = request;
            HttpContent content = new StringContent("42");
            content.Headers.ContentType = MediaTypeHeaderValue.Parse("application/json;odata.metadata=full");

            // Act
            formatter.WriteToStreamAsync(typeof(int), 42, new MemoryStream(), content, transportContext: null);

            // Assert
            serializer.Verify();
        }

        [Fact]
        public void WriteToStreamAsync_PassesSelectExpandClause_ThroughSerializerContext()
        {
            // Arrange
            var model = CreateModel();
            var request = CreateFakeODataRequest(model);
            SelectExpandClause selectExpandClause =
                new SelectExpandClause(new SelectItem[0], allSelected: true);
            request.ODataProperties().SelectExpandClause = selectExpandClause;

            Mock<ODataSerializer> serializer = new Mock<ODataSerializer>(ODataPayloadKind.Property);
            Mock<ODataSerializerProvider> serializerProvider = new Mock<ODataSerializerProvider>();

            serializerProvider.Setup(p => p.GetODataPayloadSerializer(model, typeof(int), request)).Returns(serializer.Object);
            serializer
                .Setup(s => s.WriteObject(42, typeof(int), It.IsAny<ODataMessageWriter>(),
                    It.Is<ODataSerializerContext>(c => c.SelectExpandClause == selectExpandClause)))
                .Verifiable();

            ODataDeserializerProvider deserializerProvider = new DefaultODataDeserializerProvider();

            var formatter = new ODataMediaTypeFormatter(deserializerProvider, serializerProvider.Object, Enumerable.Empty<ODataPayloadKind>());
            formatter.Request = request;
            HttpContent content = new StringContent("42");
            content.Headers.ContentType = MediaTypeHeaderValue.Parse("application/json;odata.metadata=full");

            // Act
            formatter.WriteToStreamAsync(typeof(int), 42, new MemoryStream(), content, transportContext: null);

            // Assert
            serializer.Verify();
        }

        [Fact]
        public void MessageReaderSettings_Property()
        {
            var formatter = CreateFormatter();

            Assert.NotNull(formatter.MessageReaderSettings);
            Assert.True(formatter.MessageReaderSettings.DisableMessageStreamDisposal);
        }

        [Fact]
        public void MessageWriterSettings_Property()
        {
            var formatter = CreateFormatter();

            Assert.NotNull(formatter.MessageWriterSettings);
            Assert.True(formatter.MessageWriterSettings.DisableMessageStreamDisposal);
            Assert.True(formatter.MessageWriterSettings.AutoComputePayloadMetadataInJson);
        }

        [Fact]
        public void MessageReaderQuotas_Property_RoundTrip()
        {
            var formatter = CreateFormatter();
            formatter.MessageReaderQuotas.MaxNestingDepth = 42;

            Assert.Equal(42, formatter.MessageReaderQuotas.MaxNestingDepth);
        }

        [Fact]
        public void MessageWriterQuotas_Property_RoundTrip()
        {
            var formatter = CreateFormatter();
            formatter.MessageWriterQuotas.MaxNestingDepth = 42;

            Assert.Equal(42, formatter.MessageWriterQuotas.MaxNestingDepth);
        }

        [Fact]
        public void Default_ReceiveMessageSize_Is_MaxedOut()
        {
            var formatter = CreateFormatter();
            Assert.Equal(Int64.MaxValue, formatter.MessageReaderQuotas.MaxReceivedMessageSize);
        }

        [Fact]
        public void MessageReaderQuotas_Is_Passed_To_ODataLib()
        {
            ODataMediaTypeFormatter formatter = CreateFormatter();
            formatter.MessageReaderSettings.MessageQuotas.MaxReceivedMessageSize = 1;

            HttpContent content = new StringContent("{ 'Number' : '42' }");
            content.Headers.ContentType = MediaTypeHeaderValue.Parse("application/json");

            Assert.Throws<ODataException>(
                () => formatter.ReadFromStreamAsync(typeof(int), content.ReadAsStreamAsync().Result, content, formatterLogger: null).Result,
                "The maximum number of bytes allowed to be read from the stream has been exceeded. After the last read operation, a total of 19 bytes has been read from the stream; however a maximum of 1 bytes is allowed.");
        }

        [Fact]
        public void Request_IsPassedThroughDeserializerContext()
        {
            // Arrange
            var model = CreateModel();
            var request = CreateFakeODataRequest(model);
            Mock<ODataEdmTypeDeserializer> deserializer = new Mock<ODataEdmTypeDeserializer>(ODataPayloadKind.Property);
            Mock<ODataDeserializerProvider> deserializerProvider = new Mock<ODataDeserializerProvider>();
            deserializerProvider.Setup(p => p.GetEdmTypeDeserializer(It.IsAny<IEdmTypeReference>())).Returns(deserializer.Object);
            deserializer
                .Setup(d => d.Read(It.IsAny<ODataMessageReader>(), typeof(int), It.Is<ODataDeserializerContext>(c => c.Request == request)))
                .Verifiable();
            ODataSerializerProvider serializerProvider = new DefaultODataSerializerProvider();

            var formatter = new ODataMediaTypeFormatter(deserializerProvider.Object, serializerProvider, Enumerable.Empty<ODataPayloadKind>());
            formatter.Request = request;
            HttpContent content = new StringContent("42");
            content.Headers.ContentType = MediaTypeHeaderValue.Parse("application/json;odata.metadata=full");

            // Act
            formatter.ReadFromStreamAsync(typeof(int), new MemoryStream(), content, formatterLogger: null);

            // Assert
            deserializer.Verify();
        }

        public static TheoryDataSet<ODataPath, ODataPayloadKind> CanReadTypeTypesTestData
        {
            get
            {
                CustomersModelWithInheritance model = new CustomersModelWithInheritance();
                EntitySetPathSegment entitySetSegment = new EntitySetPathSegment(model.Customers);
                KeyValuePathSegment keyValueSegment = new KeyValuePathSegment("42");
                NavigationPathSegment navSegment = new NavigationPathSegment(model.Customer.FindProperty("Orders") as IEdmNavigationProperty);
                PropertyAccessPathSegment propertySegment = new PropertyAccessPathSegment(model.Customer.FindProperty("Address") as IEdmStructuralProperty);

                return new TheoryDataSet<ODataPath, ODataPayloadKind>
                {
                    { new ODataPath(entitySetSegment), ODataPayloadKind.Entry }, // POST ~/entityset
                    { new ODataPath(entitySetSegment, keyValueSegment), ODataPayloadKind.Entry }, // PUT ~/entityset(key)
                    { new ODataPath(entitySetSegment, keyValueSegment, navSegment), ODataPayloadKind.Entry }, // PUT ~/entityset(key)/nav
                    { new ODataPath(entitySetSegment, keyValueSegment, propertySegment), ODataPayloadKind.Property }
                };
            }
        }

        [Theory]
        [PropertyData("CanReadTypeTypesTestData")]
        public void CanReadType_ForTypeless_ReturnsExpectedResult_DependingOnODataPathAndPayloadKind(ODataPath path, ODataPayloadKind payloadKind)
        {
            // Arrange
            IEnumerable<ODataPayloadKind> allPayloadKinds = Enum.GetValues(typeof(ODataPayloadKind)).Cast<ODataPayloadKind>();
            var model = CreateModel();
            var request = CreateFakeODataRequest(model);
            request.ODataProperties().Path = path;

            var formatterWithGivenPayload = new ODataMediaTypeFormatter(new[] { payloadKind }) { Request = request };
            var formatterWithoutGivenPayload = new ODataMediaTypeFormatter(allPayloadKinds.Except(new[] { payloadKind })) { Request = request };

            // Act & Assert
            Assert.True(formatterWithGivenPayload.CanReadType(typeof(IEdmObject)));
            Assert.False(formatterWithoutGivenPayload.CanReadType(typeof(IEdmObject)));
        }

        public static TheoryDataSet<ODataPayloadKind, Type> CanWriteType_ReturnsExpectedResult_ForEdmObjects_TestData
        {
            get
            {
                Type entityCollectionEdmObjectType = new Mock<IEdmObject>().As<IEnumerable<IEdmEntityObject>>().Object.GetType();
                Type complexCollectionEdmObjectType = new Mock<IEdmObject>().As<IEnumerable<IEdmComplexObject>>().Object.GetType();

                return new TheoryDataSet<ODataPayloadKind, Type>
                {
                    { ODataPayloadKind.Entry , typeof(IEdmEntityObject) },
                    { ODataPayloadKind.Entry , typeof(TypedEdmEntityObject) },
                    { ODataPayloadKind.Feed , entityCollectionEdmObjectType },
                    { ODataPayloadKind.Feed , typeof(IEnumerable<IEdmEntityObject>) },
                    { ODataPayloadKind.Property , typeof(IEdmComplexObject) },
                    { ODataPayloadKind.Property , typeof(TypedEdmComplexObject) },
                    { ODataPayloadKind.Collection , complexCollectionEdmObjectType },
                    { ODataPayloadKind.Collection , typeof(IEnumerable<IEdmComplexObject>) },
                    { ODataPayloadKind.Property, typeof(NullEdmComplexObject) }
                };
            }
        }

        [Theory]
        [PropertyData("CanWriteType_ReturnsExpectedResult_ForEdmObjects_TestData")]
        public void CanWriteType_ReturnsTrueForEdmObjects_WithRightPayload(ODataPayloadKind payloadKind, Type type)
        {
            // Arrange
            IEnumerable<ODataPayloadKind> allPayloadKinds = Enum.GetValues(typeof(ODataPayloadKind)).Cast<ODataPayloadKind>();
            var model = CreateModel();
            var request = CreateFakeODataRequest(model);

            var formatterWithGivenPayload = new ODataMediaTypeFormatter(new[] { payloadKind }) { Request = request };
            var formatterWithoutGivenPayload = new ODataMediaTypeFormatter(allPayloadKinds.Except(new[] { payloadKind })) { Request = request };

            // Act & Assert
            Assert.True(formatterWithGivenPayload.CanWriteType(type));
            Assert.False(formatterWithoutGivenPayload.CanWriteType(type));
        }

        public static TheoryDataSet<Type> InvalidIEdmObjectImplementationTypes
        {
            get
            {
                return new TheoryDataSet<Type>
                {
                    typeof(IEdmObject),
                    typeof(TypedEdmStructuredObject),
                    new Mock<IEdmObject>().Object.GetType(),
                    new Mock<IEdmObject>().As<IEnumerable<IEdmObject>>().Object.GetType()
                };
            }
        }

        [Theory]
        [PropertyData("InvalidIEdmObjectImplementationTypes")]
        public void CanWriteType_ReturnsFalse_ForInvalidIEdmObjectImplementations_NoMatterThePayload(Type type)
        {
            var model = CreateModel();
            var request = CreateFakeODataRequest(model);
            IEnumerable<ODataPayloadKind> allPayloadKinds = Enum.GetValues(typeof(ODataPayloadKind)).Cast<ODataPayloadKind>();
            var formatter = new ODataMediaTypeFormatter(allPayloadKinds);
            formatter.Request = request;

            var result = formatter.CanWriteType(type);

            Assert.False(result);
        }

        [Fact]
        public void WriteToStreamAsync_ThrowsSerializationException_IfEdmTypeIsNull()
        {
            var model = CreateModel();
            var request = CreateFakeODataRequest(model);
            var formatter = new ODataMediaTypeFormatter(new ODataPayloadKind[0]);
            formatter.Request = request;

            Mock<IEdmObject> edmObject = new Mock<IEdmObject>();

            Assert.Throws<SerializationException>(
                () => formatter
                    .WriteToStreamAsync(typeof(int), edmObject.Object, new MemoryStream(), new Mock<HttpContent>().Object, transportContext: null)
                    .Wait(),
                "The EDM type of the object of type 'Castle.Proxies.IEdmObjectProxy' is null. The EDM type of an IEdmObject cannot be null.");
        }

        [Fact]
        public void WriteToStreamAsync_UsesTheRightEdmSerializer_ForEdmObjects()
        {
            // Arrange
            IEdmEntityTypeReference edmType = new EdmEntityTypeReference(new EdmEntityType("NS", "Name"), isNullable: false);
            var model = CreateModel();
            var request = CreateFakeODataRequest(model);

            Mock<IEdmObject> instance = new Mock<IEdmObject>();
            instance.Setup(e => e.GetEdmType()).Returns(edmType);

            Mock<ODataEdmTypeSerializer> serializer = new Mock<ODataEdmTypeSerializer>(ODataPayloadKind.Entry);
            serializer
                .Setup(s => s.WriteObject(instance.Object, instance.GetType(), It.IsAny<ODataMessageWriter>(), It.IsAny<ODataSerializerContext>()))
                .Verifiable();

            Mock<ODataSerializerProvider> serializerProvider = new Mock<ODataSerializerProvider>();
            serializerProvider.Setup(s => s.GetEdmTypeSerializer(edmType)).Returns(serializer.Object);

            var formatter = new ODataMediaTypeFormatter(new DefaultODataDeserializerProvider(), serializerProvider.Object, new ODataPayloadKind[0]);
            formatter.Request = request;

            // Act
            formatter
                .WriteToStreamAsync(instance.GetType(), instance.Object, new MemoryStream(), new StreamContent(new MemoryStream()), transportContext: null)
                .Wait();

            // Assert
            serializer.Verify();
        }

        [Theory]
        [InlineData(typeof(SingleResult), false)]
        [InlineData(typeof(SingleResult<SampleType>), true)]
        [InlineData(typeof(SingleResult<TypeNotInModel>), false)]
        public void CanWriteType_ReturnsExpectedResult_ForSingleResult(Type type, bool expectedCanWriteTypeResult)
        {
            IEdmModel model = CreateModel();
            HttpRequestMessage request = CreateFakeODataRequest(model);
            ODataMediaTypeFormatter formatter = CreateFormatter(model, request, ODataPayloadKind.Entry);

            Assert.Equal(expectedCanWriteTypeResult, formatter.CanWriteType(type));
        }

        [Fact]
        public void WriteToStreamAsync_SetsMetadataUriWithSelectClause_OnODataWriterSettings()
        {
            // Arrange
            MemoryStream stream = new MemoryStream();
            StreamContent content = new StreamContent(stream);
            content.Headers.ContentType = MediaTypeHeaderValue.Parse("application/json");

            IEdmModel model = CreateModel();
            IEdmSchemaType entityType = model.FindDeclaredType("System.Net.Http.Formatting.SampleType");
            IEdmStructuralProperty property =
                ((IEdmStructuredType)entityType).FindProperty("Number") as IEdmStructuralProperty;
            HttpRequestMessage request = CreateFakeODataRequest(model);
            request.RequestUri = new Uri("http://localhost/sampleTypes?$select=Number");
            request.ODataProperties().SelectExpandClause =
                new SelectExpandClause(
                    new Collection<SelectItem>
                        {
                            new PathSelectItem(new ODataSelectPath(new PropertySegment(property))),
                        },
                    allSelected: false);

            ODataMediaTypeFormatter formatter = CreateFormatter(model, request, ODataPayloadKind.Entry);

            // Act
            formatter.WriteToStreamAsync(typeof(SampleType[]), new SampleType[0], stream, content, transportContext: null);

            // Assert
            stream.Seek(0, SeekOrigin.Begin);
            string result = content.ReadAsStringAsync().Result;
            JObject obj = JObject.Parse(result);
            Assert.Equal("http://localhost/$metadata#sampleTypes(Number)", obj["@odata.context"]);
        }

        [Fact]
        public void ReadFromStreamAsync_UsesRightDeserializerFrom_ODataDeserializerProvider()
        {
            // Arrange
            MemoryStream stream = new MemoryStream();
            StringContent content = new StringContent("42");
            content.Headers.ContentType = MediaTypeHeaderValue.Parse("application/json");

            IEdmModel model = CreateModel();
            HttpRequestMessage request = CreateFakeODataRequest(model);
            Mock<ODataDeserializer> deserializer = new Mock<ODataDeserializer>(ODataPayloadKind.Property);
            deserializer.Setup(d => d.Read(It.IsAny<ODataMessageReader>(), typeof(int), It.IsAny<ODataDeserializerContext>()))
                .Verifiable();

            Mock<ODataDeserializerProvider> provider = new Mock<ODataDeserializerProvider>();
            provider.Setup(p => p.GetODataDeserializer(model, typeof(int), request)).Returns(deserializer.Object);

            // Act
            ODataMediaTypeFormatter formatter = new ODataMediaTypeFormatter(provider.Object,
                new DefaultODataSerializerProvider(), Enumerable.Empty<ODataPayloadKind>());
            formatter.Request = request;

            formatter.ReadFromStreamAsync(typeof(int), stream, content, null);

            // Assert
            deserializer.Verify();
        }

        private static Encoding CreateEncoding(string name)
        {
            if (name == "utf-8")
            {
                return new UTF8Encoding(encoderShouldEmitUTF8Identifier: false, throwOnInvalidBytes: true);
            }
            else if (name == "utf-16")
            {
                return new UnicodeEncoding(bigEndian: false, byteOrderMark: true, throwOnInvalidBytes: true);
            }
            else
            {
                throw new ArgumentException("name");
            }
        }

        private static string CreateFormattedContent(string value)
        {
            return string.Format(CultureInfo.InvariantCulture,
                "{{\r\n  \"@odata.context\":\"http://dummy/$metadata#Edm.String\",\"value\":\"{0}\"\r\n}}", value);
        }

        protected override ODataMediaTypeFormatter CreateFormatter()
        {
            return CreateFormatterWithRequest();
        }

        protected override Mock<ODataMediaTypeFormatter> CreateMockFormatter()
        {
            var model = CreateModel();
            var request = CreateFakeODataRequest(model);
            ODataPayloadKind[] payloadKinds = new ODataPayloadKind[] { ODataPayloadKind.Property };
            var formatter = new Mock<ODataMediaTypeFormatter>(payloadKinds) { CallBase = true };
            formatter.Object.Request = request;

            return formatter;
        }

        protected override MediaTypeHeaderValue CreateSupportedMediaType()
        {
            return MediaTypeHeaderValue.Parse("application/json;odata.metadata=full");
        }

        private static ODataMediaTypeFormatter CreateFormatter(IEdmModel model)
        {
            return new ODataMediaTypeFormatter(new ODataPayloadKind[0]);
        }

        private static ODataMediaTypeFormatter CreateFormatter(IEdmModel model, HttpRequestMessage request,
            params ODataPayloadKind[] payloadKinds)
        {
            return new ODataMediaTypeFormatter(payloadKinds) { Request = request };
        }

        private static ODataMediaTypeFormatter CreateFormatterWithoutRequest()
        {
            return CreateFormatter(CreateModel());
        }

        private static ODataMediaTypeFormatter CreateFormatterWithJson(IEdmModel model, HttpRequestMessage request,
            params ODataPayloadKind[] payloadKinds)
        {
            ODataMediaTypeFormatter formatter = CreateFormatter(model, request, payloadKinds);
            formatter.SupportedMediaTypes.Add(ODataMediaTypes.ApplicationJsonODataMinimalMetadata);
            return formatter;
        }

        private static ODataMediaTypeFormatter CreateFormatterWithRequest()
        {
            var model = CreateModel();
            var request = CreateFakeODataRequest(model);
            return CreateFormatter(model, request);
        }

        private static HttpRequestMessage CreateFakeODataRequest(IEdmModel model)
        {
            var request = new HttpRequestMessage(HttpMethod.Get, "http://dummy/");
            request.ODataProperties().Model = model;
            HttpConfiguration configuration = new HttpConfiguration();
            configuration.Routes.MapFakeODataRoute();
            request.SetConfiguration(configuration);
            request.ODataProperties().Path =
                new ODataPath(new EntitySetPathSegment(model.EntityContainer.EntitySets().Single()));
            request.SetFakeODataRouteName();
            return request;
        }

        private static IEdmModel CreateModel()
        {
            ODataConventionModelBuilder model = ODataModelBuilderMocks.GetModelBuilderMock<ODataConventionModelBuilder>();
            model.ModelAliasingEnabled = false;
            model.EntityType<SampleType>();
            model.EntitySet<SampleType>("sampleTypes");
            return model.GetEdmModel();
        }

        public override IEnumerable<MediaTypeHeaderValue> ExpectedSupportedMediaTypes
        {
            get
            {
                return new MediaTypeHeaderValue[0];
            }
        }

        public override IEnumerable<Encoding> ExpectedSupportedEncodings
        {
            get
            {
                return new Encoding[0];
            }
        }

        public override byte[] ExpectedSampleTypeByteRepresentation
        {
            get
            {
                return Encoding.UTF8.GetBytes(
                    "{" +
                        "\"@odata.context\":\"http://localhost/$metadata#sampleTypes/$entity\"," +
                        "\"@odata.type\":\"#System.Net.Http.Formatting.SampleType\"," +
                        "\"@odata.id\":\"http://localhost/sampleTypes(42)\"," +
                        "\"@odata.editLink\":\"http://localhost/sampleTypes(42)\"," +
                        "\"Number\":42" +
                     "}");
            }
        }

        private class TypeNotInModel
        {
        }
    }
}<|MERGE_RESOLUTION|>--- conflicted
+++ resolved
@@ -182,19 +182,11 @@
         [Fact]
         public void GetBaseAddress_AllowsBaseAddressOverride()
         {
-<<<<<<< HEAD
-            string routeName = "Route";
-            string routePrefix = "prefix";
-            string baseUri = "http://localhost/prefix";
-            string newBaseUri = "https://" + CustomHost + "/" + routePrefix + "/";
-            IEdmModel model = new ODataConventionModelBuilder().GetEdmModel();
-=======
             // Arrange
             string routeName = "Route";
             string routePrefix = "prefix";
             string baseUri = "http://localhost/prefix";
             IEdmModel model = new EdmModel();
->>>>>>> 14db4e49
             HttpRequestMessage request = new HttpRequestMessage(HttpMethod.Get, baseUri);
             HttpConfiguration configuration = new HttpConfiguration();
             configuration.MapODataServiceRoute(routeName, routePrefix, model);
@@ -206,14 +198,6 @@
             routeData.Values.Add("a", "prefix");
             request.SetRouteData(routeData);
 
-<<<<<<< HEAD
-            ODataMediaTypeFormatter formatter = CreateFormatterWithJson(model, request, ODataPayloadKind.ServiceDocument);
-            formatter.GetBaseAddress = GetCustomBaseAddress;
-            var content = new ObjectContent<ODataServiceDocument>(new ODataServiceDocument(), formatter);
-            string actualContent = content.ReadAsStringAsync().Result;
-
-            Assert.Contains("\"@odata.context\":\"" + newBaseUri, actualContent);
-=======
             // Act
             ODataMediaTypeFormatter formatter = CreateFormatterWithJson(model, request, ODataPayloadKind.ServiceDocument);
             formatter.BaseAddressFactory = GetCustomBaseAddress;
@@ -222,7 +206,6 @@
 
             // Assert
             Assert.Contains("\"@odata.context\":\"https://" + CustomHost + "/" + routePrefix + "/", actualContent);
->>>>>>> 14db4e49
         }
 
         [Fact]
@@ -237,19 +220,11 @@
             // Arrange
             string baseUriText = "http://discovery.contoso.com/";
             string routePrefix = "api/discovery/v21.0";
-<<<<<<< HEAD
-            string expectedBaseAddress = baseUriText + routePrefix + "/";
-=======
->>>>>>> 14db4e49
             string fullUriText = baseUriText + routePrefix + "/Instances";
             string routeName = "Route";
             HttpRequestMessage request = new HttpRequestMessage(HttpMethod.Get, fullUriText);
             HttpConfiguration configuration = new HttpConfiguration();
-<<<<<<< HEAD
-            IEdmModel model = new ODataConventionModelBuilder().GetEdmModel();
-=======
             IEdmModel model = new EdmModel();
->>>>>>> 14db4e49
             configuration.MapODataServiceRoute(routeName, routePrefix, model);
             request.SetConfiguration(configuration);
             request.ODataProperties().Model = model;
@@ -259,11 +234,7 @@
             Uri baseUri = ODataMediaTypeFormatter.GetDefaultBaseAddress(request);
 
             // Assert
-<<<<<<< HEAD
-            Assert.Equal(expectedBaseAddress, baseUri.ToString());
-=======
             Assert.Equal(baseUriText + routePrefix + "/", baseUri.ToString());
->>>>>>> 14db4e49
         }
 
         [Theory]
