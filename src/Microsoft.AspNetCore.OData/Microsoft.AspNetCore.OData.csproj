<Project Sdk="Microsoft.NET.Sdk">
  <PropertyGroup>
    <TargetFramework>netstandard2.0</TargetFramework>
  </PropertyGroup>
  <Import Project="..\..\tools\WebStack.settings.targets" />
  <PropertyGroup>
    <DocumentationFile>$(OutputPath)$(AssemblyName).xml</DocumentationFile>
    <CodeAnalysisRuleSet>..\Strict.ruleset</CodeAnalysisRuleSet>
    <DefineConstants>$(DefineConstants);ASPNETODATA;ASPNETWEBAPI;NETCORE;NETCORE2x;NOT_CLS_COMPLIANT</DefineConstants>
    <RootNamespace>Microsoft.AspNet.OData</RootNamespace>
    <!-- Let's generate our own assembly info -->
    <GenerateAssemblyInfo>false</GenerateAssemblyInfo>
  </PropertyGroup>
  <Import Project="..\Microsoft.AspNet.OData.Shared\Microsoft.AspNet.OData.Shared.projitems" Label="Shared" />

  <ItemGroup>
    <PackageReference Include="Desktop.Analyzers" Version="1.1.0" />
    <PackageReference Include="Microsoft.AspNetCore.Mvc.Core" Version="2.0.0" />
    <PackageReference Include="Microsoft.CodeAnalysis.FxCopAnalyzers" Version="1.1.0" />
    <PackageReference Include="Microsoft.Extensions.DependencyInjection" Version="2.0.0" />
<<<<<<< HEAD
=======
    <PackageReference Include="Microsoft.OData.Core" Version="7.5.0" />
    <PackageReference Include="Microsoft.OData.Edm" Version="7.5.0" />
    <PackageReference Include="Microsoft.Spatial" Version="7.5.0" />
>>>>>>> 9e447bd7
    <PackageReference Include="System.Collections.Concurrent" Version="4.3.0" />
    <PackageReference Include="System.ComponentModel" Version="4.3.0" />
    <PackageReference Include="System.ComponentModel.Annotations" Version="4.3.0" />
    <PackageReference Include="System.Data.Common" Version="4.3.0" />
    <PackageReference Include="System.Diagnostics.Contracts" Version="4.3.0" />
    <PackageReference Include="System.Diagnostics.Tools" Version="4.3.0" />
    <PackageReference Include="System.Linq" Version="4.3.0" />
    <PackageReference Include="System.Linq.Expressions" Version="4.3.0" />
    <PackageReference Include="System.Linq.Queryable" Version="4.3.0" />
    <PackageReference Include="System.Runtime" Version="4.3.0" />
    <PackageReference Include="System.Security.Cryptography.Hashing.Algorithms.Analyzers" Version="1.1.0" />
  </ItemGroup>

  <ItemGroup>
    <Compile Include="..\CommonAssemblyInfo.cs">
      <Link>Properties\CommonAssemblyInfo.cs</Link>
    </Compile>
  </ItemGroup>

  <ItemGroup>
    <EmbeddedResource Include="..\Microsoft.AspNet.OData.Shared\Common\CommonWebApiResources.resx">
      <Link>Properties\CommonWebApiResources.resx</Link>
      <Generator>ResXFileCodeGenerator</Generator>
      <SubType>Designer</SubType>
    </EmbeddedResource>
    <EmbeddedResource Include="..\Microsoft.AspNet.OData.Shared\Common\SRResources.resx">
      <Link>Properties\SRResources.resx</Link>
      <Generator>ResXFileCodeGenerator</Generator>
      <SubType>Designer</SubType>
    </EmbeddedResource>
    <Compile Include="..\Microsoft.AspNet.OData.Shared\Common\CommonWebApiResources.Designer.cs">
      <Link>Properties\CommonWebApiResources.Designer.cs</Link>
      <AutoGen>True</AutoGen>
      <DesignTime>True</DesignTime>
      <DependentUpon>CommonWebApiResources.resx</DependentUpon>
    </Compile>
    <Compile Include="..\Microsoft.AspNet.OData.Shared\Common\SRResources.Designer.cs">
      <Link>Properties\SRResources.Designer.cs</Link>
      <AutoGen>True</AutoGen>
      <DesignTime>True</DesignTime>
      <DependentUpon>SRResources.resx</DependentUpon>
    </Compile>
  </ItemGroup>

  <ItemGroup>
    <Reference Include="Microsoft.OData.Core">
      <HintPath>..\..\..\..\odatanet\feature-InOperator\bin\AnyCPU\Debug\Product\.NETPortable\v4.5\Microsoft.OData.Core.dll</HintPath>
    </Reference>
    <Reference Include="Microsoft.OData.Edm">
      <HintPath>..\..\..\..\odatanet\feature-InOperator\bin\AnyCPU\Debug\Product\.NETPortable\v4.5\Microsoft.OData.Edm.dll</HintPath>
    </Reference>
    <Reference Include="Microsoft.Spatial">
      <HintPath>..\..\..\..\odatanet\feature-InOperator\bin\AnyCPU\Debug\Product\.NETPortable\v4.5\Microsoft.Spatial.dll</HintPath>
    </Reference>
  </ItemGroup>
</Project><|MERGE_RESOLUTION|>--- conflicted
+++ resolved
@@ -18,12 +18,9 @@
     <PackageReference Include="Microsoft.AspNetCore.Mvc.Core" Version="2.0.0" />
     <PackageReference Include="Microsoft.CodeAnalysis.FxCopAnalyzers" Version="1.1.0" />
     <PackageReference Include="Microsoft.Extensions.DependencyInjection" Version="2.0.0" />
-<<<<<<< HEAD
-=======
     <PackageReference Include="Microsoft.OData.Core" Version="7.5.0" />
     <PackageReference Include="Microsoft.OData.Edm" Version="7.5.0" />
     <PackageReference Include="Microsoft.Spatial" Version="7.5.0" />
->>>>>>> 9e447bd7
     <PackageReference Include="System.Collections.Concurrent" Version="4.3.0" />
     <PackageReference Include="System.ComponentModel" Version="4.3.0" />
     <PackageReference Include="System.ComponentModel.Annotations" Version="4.3.0" />
