﻿// Copyright (c) Microsoft Corporation.  All rights reserved.
// Licensed under the MIT License.  See License.txt in the project root for license information.

using System;
using System.Threading.Tasks;
using Microsoft.AspNetCore.Http;
<<<<<<< HEAD
#if NETCOREAPP3_0
#else
using Microsoft.AspNetCore.Mvc.Internal;
using Microsoft.AspNetCore.Http.Internal;
=======
#if NETCOREAPP2_0
    using Microsoft.AspNetCore.Mvc.Internal;
    using Microsoft.AspNetCore.Http.Internal;
>>>>>>> 80016623
#endif
using Microsoft.AspNetCore.Mvc.Abstractions;
using Microsoft.AspNetCore.Mvc.ApplicationParts;
using Moq;
using Xunit;
using ActionDescriptorExtensions = Microsoft.AspNet.OData.Extensions.ActionDescriptorExtensions;

namespace Microsoft.AspNet.OData.Test.Extensions
{
    public class ActionDescriptorExtensionsTest
    {
        [Fact]
        public void GetEdmModel_WillNotFail_With_Parallel_Calls()
        {
            var services = new Mock<IServiceProvider>();
            services.Setup(s => s.GetService(typeof(ApplicationPartManager))).Returns(new ApplicationPartManager());

<<<<<<< HEAD
#if NETCOREAPP3_0
            var request = new DefaultHttpContext { RequestServices = services.Object }.Request;
#else
            var request = new DefaultHttpRequest(new DefaultHttpContext { RequestServices = services.Object });
=======
#if NETCOREAPP2_0
            var request = new DefaultHttpRequest(new DefaultHttpContext { RequestServices = services.Object });
#else
            var request = new DefaultHttpContext { RequestServices = services.Object }.Request;
>>>>>>> 80016623
#endif
            var ad = new ActionDescriptor();
            Parallel.For(0, 10, i => { ActionDescriptorExtensions.GetEdmModel(ad, request, typeof(string)); });
        }
    }
}<|MERGE_RESOLUTION|>--- conflicted
+++ resolved
@@ -4,16 +4,9 @@
 using System;
 using System.Threading.Tasks;
 using Microsoft.AspNetCore.Http;
-<<<<<<< HEAD
-#if NETCOREAPP3_0
-#else
-using Microsoft.AspNetCore.Mvc.Internal;
-using Microsoft.AspNetCore.Http.Internal;
-=======
 #if NETCOREAPP2_0
     using Microsoft.AspNetCore.Mvc.Internal;
     using Microsoft.AspNetCore.Http.Internal;
->>>>>>> 80016623
 #endif
 using Microsoft.AspNetCore.Mvc.Abstractions;
 using Microsoft.AspNetCore.Mvc.ApplicationParts;
@@ -31,17 +24,10 @@
             var services = new Mock<IServiceProvider>();
             services.Setup(s => s.GetService(typeof(ApplicationPartManager))).Returns(new ApplicationPartManager());
 
-<<<<<<< HEAD
-#if NETCOREAPP3_0
-            var request = new DefaultHttpContext { RequestServices = services.Object }.Request;
-#else
-            var request = new DefaultHttpRequest(new DefaultHttpContext { RequestServices = services.Object });
-=======
 #if NETCOREAPP2_0
             var request = new DefaultHttpRequest(new DefaultHttpContext { RequestServices = services.Object });
 #else
             var request = new DefaultHttpContext { RequestServices = services.Object }.Request;
->>>>>>> 80016623
 #endif
             var ad = new ActionDescriptor();
             Parallel.For(0, 10, i => { ActionDescriptorExtensions.GetEdmModel(ad, request, typeof(string)); });
