﻿// Copyright (c) Microsoft Corporation.  All rights reserved.
// Licensed under the MIT License.  See License.txt in the project root for license information.

using System;
using System.Collections.Generic;
using System.Net.Http;
using System.Reflection;
using Microsoft.AspNet.OData.Extensions;
using Microsoft.AspNet.OData.Formatter;
using Microsoft.AspNet.OData.Test.Common;
using Microsoft.AspNetCore;
using Microsoft.AspNetCore.Builder;
using Microsoft.AspNetCore.Hosting;
#if !NETCOREAPP2_0
    using Microsoft.AspNetCore.Http.Features;
#endif
using Microsoft.AspNetCore.Mvc;
using Microsoft.AspNetCore.Mvc.ApplicationParts;
using Microsoft.AspNetCore.Mvc.Controllers;
using Microsoft.AspNetCore.Routing;
using Microsoft.AspNetCore.TestHost;
using Microsoft.Extensions.DependencyInjection;
#if NETCOREAPP3_0
using Microsoft.AspNetCore.Http.Features;
#endif

namespace Microsoft.AspNet.OData.Test.Abstraction
{
    /// <summary>
    /// Factory for creating a test servers.
    /// </summary>
    public class TestServerFactory
    {
        /// <summary>
        /// Create an TestServer.
        /// </summary>
        /// <param name="controllers">The controllers to use.</param>
        /// <param name="configureAction">The route configuration action.</param>
        /// <returns>An TestServer.</returns>
        public static TestServer Create(Type[] controllers, Action<IRouteBuilder> configureAction, Action<IServiceCollection> configureService = null)
        {
            IWebHostBuilder builder = WebHost.CreateDefaultBuilder();
            builder.ConfigureServices(services =>
            {
<<<<<<< HEAD
#if NETCOREAPP3_0
                services.AddMvc(options => options.EnableEndpointRouting = false);
#else
                services.AddMvc();
=======
#if NETCOREAPP2_0
                services.AddMvc();
#else
                services.AddMvc(options => options.EnableEndpointRouting = false)
                    .AddNewtonsoftJson();
>>>>>>> 80016623
#endif
                services.AddOData();
                configureService?.Invoke(services);
            });

            builder.Configure(app =>
            {
<<<<<<< HEAD
#if NETCOREAPP3_0
=======
#if !NETCOREAPP2_0
>>>>>>> 80016623
                app.Use(next => context =>
                {
                    var body = context.Features.Get<IHttpBodyControlFeature>();
                    if (body != null)
                    {
                        body.AllowSynchronousIO = true;
                    }

                    return next(context);
                });
#endif

<<<<<<< HEAD
=======
                app.UseODataBatching();
>>>>>>> 80016623
                app.UseMvc((routeBuilder) =>
                {
                    configureAction(routeBuilder);

                    ApplicationPartManager applicationPartManager = routeBuilder.ApplicationBuilder.ApplicationServices.GetRequiredService<ApplicationPartManager>();
                    applicationPartManager.ApplicationParts.Clear();

                    if (controllers != null)
                    {
                        AssemblyPart part = new AssemblyPart(new MockAssembly(controllers));
                        applicationPartManager.ApplicationParts.Add(part);
                    }

                    // Insert a custom ControllerFeatureProvider to bypass the IsPublic restriction of controllers
                    // to allow for nested controllers which are excluded by the built-in ControllerFeatureProvider.
                    applicationPartManager.FeatureProviders.Clear();
                    applicationPartManager.FeatureProviders.Add(new TestControllerFeatureProvider());
                });
            });

            return new TestServer(builder);
        }

        /// <summary>
        /// Create an TestServer with formatters.
        /// </summary>
        /// <param name="controllers">The controllers to use.</param>
        /// <param name="formatters">A list of formatters to use.</param>
        /// <param name="configureAction">The route configuration action.</param>
        /// <returns>An TestServer.</returns>
        public static TestServer CreateWithFormatters(
            Type[] controllers,
            IEnumerable<ODataOutputFormatter> formatters,
            Action<IRouteBuilder> configureAction)
        {
            // AspNetCore's create adds the formatters by default.
            TestServer server = Create(controllers, configureAction);
            return server;
        }

        /// <summary>
        /// Create an HttpClient from a server.
        /// </summary>
        /// <param name="server">The TestServer.</param>
        /// <returns>An HttpClient.</returns>
        public static HttpClient CreateClient(TestServer server)
        {
            return server.CreateClient();
        }

        private class TestControllerFeatureProvider : ControllerFeatureProvider
        {
            /// <inheritdoc />
            /// <remarks>
            /// Identical to ControllerFeatureProvider.IsController except for the typeInfo.IsPublic check.
            /// </remarks>
            protected override bool IsController(TypeInfo typeInfo)
            {
                if (!typeInfo.IsClass)
                {
                    return false;
                }

                if (typeInfo.IsAbstract)
                {
                    return false;
                }

                if (typeInfo.ContainsGenericParameters)
                {
                    return false;
                }

                if (typeInfo.IsDefined(typeof(NonControllerAttribute)))
                {
                    return false;
                }

                if (!typeInfo.Name.EndsWith("Controller", StringComparison.OrdinalIgnoreCase) &&
                    !typeInfo.IsDefined(typeof(ControllerAttribute)))
                {
                    return false;
                }

                return true;
            }
        }
    }
}<|MERGE_RESOLUTION|>--- conflicted
+++ resolved
@@ -20,9 +20,6 @@
 using Microsoft.AspNetCore.Routing;
 using Microsoft.AspNetCore.TestHost;
 using Microsoft.Extensions.DependencyInjection;
-#if NETCOREAPP3_0
-using Microsoft.AspNetCore.Http.Features;
-#endif
 
 namespace Microsoft.AspNet.OData.Test.Abstraction
 {
@@ -42,18 +39,11 @@
             IWebHostBuilder builder = WebHost.CreateDefaultBuilder();
             builder.ConfigureServices(services =>
             {
-<<<<<<< HEAD
-#if NETCOREAPP3_0
-                services.AddMvc(options => options.EnableEndpointRouting = false);
-#else
-                services.AddMvc();
-=======
 #if NETCOREAPP2_0
                 services.AddMvc();
 #else
                 services.AddMvc(options => options.EnableEndpointRouting = false)
                     .AddNewtonsoftJson();
->>>>>>> 80016623
 #endif
                 services.AddOData();
                 configureService?.Invoke(services);
@@ -61,11 +51,7 @@
 
             builder.Configure(app =>
             {
-<<<<<<< HEAD
-#if NETCOREAPP3_0
-=======
 #if !NETCOREAPP2_0
->>>>>>> 80016623
                 app.Use(next => context =>
                 {
                     var body = context.Features.Get<IHttpBodyControlFeature>();
@@ -78,10 +64,7 @@
                 });
 #endif
 
-<<<<<<< HEAD
-=======
                 app.UseODataBatching();
->>>>>>> 80016623
                 app.UseMvc((routeBuilder) =>
                 {
                     configureAction(routeBuilder);
