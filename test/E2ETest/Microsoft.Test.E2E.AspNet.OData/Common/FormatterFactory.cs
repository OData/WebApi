﻿// Copyright (c) Microsoft Corporation.  All rights reserved.
// Licensed under the MIT License.  See License.txt in the project root for license information.

#if NETCORE
using System.Buffers;
using System.Collections.Generic;
using Microsoft.AspNet.OData.Formatter;
using Microsoft.AspNetCore.Mvc;
using Microsoft.AspNetCore.Mvc.Formatters;
using Microsoft.Extensions.DependencyInjection;
using Microsoft.Extensions.Options;
using Microsoft.Test.E2E.AspNet.OData.Common.Execution;
#else
using System.Collections.Generic;
using System.Net.Http.Formatting;
using Microsoft.AspNet.OData.Formatter;
using Microsoft.Test.E2E.AspNet.OData.Common.Execution;
#endif

namespace Microsoft.Test.E2E.AspNet.OData.Common
{
    public class FormatterFactory
    {
#if NETCORE
        /// <summary>
        /// Create a Json formatter.
        /// </summary>
        /// <param name="configuration">The configuration.</param>
        /// <returns>A Json formatter.</returns>
        public static OutputFormatter CreateJson(WebRouteConfiguration configuration)
        {
<<<<<<< HEAD
#if NETCOREAPP2_0
=======
#if NETCORE2x
>>>>>>> 80016623
            var options = configuration.ServiceProvider.GetRequiredService<IOptions<MvcJsonOptions>>().Value;
            var charPool = configuration.ServiceProvider.GetRequiredService<ArrayPool<char>>();
            return new JsonOutputFormatter(options.SerializerSettings, charPool);
#else
            var options = configuration.ServiceProvider.GetRequiredService<IOptions<MvcNewtonsoftJsonOptions>>().Value;
            var charPool = configuration.ServiceProvider.GetRequiredService<ArrayPool<char>>();
            return new NewtonsoftJsonOutputFormatter(options.SerializerSettings, charPool, new MvcOptions());
#endif
        }

        /// <summary>
        /// Create the OData formatters.
        /// </summary>
        /// <param name="configuration">The configuration.</param>
        /// <returns>The OData formatters.</returns>
        public static IList<ODataOutputFormatter> CreateOData(WebRouteConfiguration configuration)
        {
            return ODataOutputFormatterFactory.Create();
        }
#else
            /// <summary>
            /// Create a Json formatter.
            /// </summary>
            /// <param name="configuration">The configuration.</param>
            /// <returns>A Json formatter.</returns>
            public static MediaTypeFormatter CreateJson(WebRouteConfiguration configuration)
        {
            return new JsonMediaTypeFormatter();
        }

        /// <summary>
        /// Create the OData formatters.
        /// </summary>
        /// <param name="configuration">The configuration.</param>
        /// <returns>The OData formatters.</returns>
        public static IList<ODataMediaTypeFormatter> CreateOData(WebRouteConfiguration configuration)
        {
            return ODataMediaTypeFormatters.Create();
        }
#endif
    }
}<|MERGE_RESOLUTION|>--- conflicted
+++ resolved
@@ -29,11 +29,7 @@
         /// <returns>A Json formatter.</returns>
         public static OutputFormatter CreateJson(WebRouteConfiguration configuration)
         {
-<<<<<<< HEAD
-#if NETCOREAPP2_0
-=======
 #if NETCORE2x
->>>>>>> 80016623
             var options = configuration.ServiceProvider.GetRequiredService<IOptions<MvcJsonOptions>>().Value;
             var charPool = configuration.ServiceProvider.GetRequiredService<ArrayPool<char>>();
             return new JsonOutputFormatter(options.SerializerSettings, charPool);
