--- conflicted
+++ resolved
@@ -552,125 +552,6 @@
             return WrapConvert(aggregationExpression);
         }
 
-<<<<<<< HEAD
-=======
-        private Expression WrapConvert(Expression expression)
-        {
-            // Expression that we are generating looks like Value = $it.PropertyName where Value is defined as object and PropertyName can be value 
-            // Proper .NET expression must look like as Value = (object) $it.PropertyName for proper boxing or AccessViolationException will be thrown
-            // Cast to object isn't translatable by EF6 as a result skipping (object) in that case
-            return (this._classicEF || !expression.Type.IsValueType)
-                ? expression
-                : Expression.Convert(expression, typeof(object));
-        }
-
-        private Expression BindAccessor(QueryNode node, Expression baseElement = null)
-        {
-            switch (node.Kind)
-            {
-                case QueryNodeKind.ResourceRangeVariableReference:
-                    return this._lambdaParameter.Type.IsGenericType && this._lambdaParameter.Type.GetGenericTypeDefinition() == typeof(FlatteningWrapper<>)
-                            ? (Expression)Expression.Property(this._lambdaParameter, "Source")
-                            : this._lambdaParameter;
-                case QueryNodeKind.SingleValuePropertyAccess:
-                    var propAccessNode = node as SingleValuePropertyAccessNode;
-                    return CreatePropertyAccessExpression(BindAccessor(propAccessNode.Source, baseElement), propAccessNode.Property, GetFullPropertyPath(propAccessNode));
-                case QueryNodeKind.AggregatedCollectionPropertyNode:
-                    var aggPropAccessNode = node as AggregatedCollectionPropertyNode;
-                    return CreatePropertyAccessExpression(BindAccessor(aggPropAccessNode.Source, baseElement), aggPropAccessNode.Property);
-                case QueryNodeKind.SingleComplexNode:
-                    var singleComplexNode = node as SingleComplexNode;
-                    return CreatePropertyAccessExpression(BindAccessor(singleComplexNode.Source, baseElement), singleComplexNode.Property, GetFullPropertyPath(singleComplexNode));
-                case QueryNodeKind.SingleValueOpenPropertyAccess:
-                    var openNode = node as SingleValueOpenPropertyAccessNode;
-                    return GetFlattenedPropertyExpression(openNode.Name) ?? CreateOpenPropertyAccessExpression(openNode);
-                case QueryNodeKind.None:
-                case QueryNodeKind.SingleNavigationNode:
-                    var navNode = (SingleNavigationNode)node;
-                    return CreatePropertyAccessExpression(BindAccessor(navNode.Source), navNode.NavigationProperty, GetFullPropertyPath(navNode));
-                case QueryNodeKind.BinaryOperator:
-                    var binaryNode = (BinaryOperatorNode)node;
-                    var leftExpression = BindAccessor(binaryNode.Left, baseElement);
-                    var rightExpression = BindAccessor(binaryNode.Right, baseElement);
-                    return CreateBinaryExpression(binaryNode.OperatorKind, leftExpression, rightExpression,
-                        liftToNull: true);
-                case QueryNodeKind.Convert:
-                    var convertNode = (ConvertNode)node;
-                    return CreateConvertExpression(convertNode, BindAccessor(convertNode.Source, baseElement));
-                case QueryNodeKind.CollectionNavigationNode:
-                    return baseElement ?? this._lambdaParameter;
-                default:
-                    throw Error.NotSupported(SRResources.QueryNodeBindingNotSupported, node.Kind,
-                        typeof(AggregationBinder).Name);
-            }
-        }
-
-        private Expression CreatePropertyAccessExpression(Expression source, IEdmProperty property, string propertyPath = null)
-        {
-            string propertyName = EdmLibHelpers.GetClrPropertyName(property, Model);
-            propertyPath = propertyPath ?? propertyName;
-            if (QuerySettings.HandleNullPropagation == HandleNullPropagationOption.True && IsNullable(source.Type) &&
-                source != this._lambdaParameter)
-            {
-                Expression cleanSource = RemoveInnerNullPropagation(source);
-                Expression propertyAccessExpression = null;
-                propertyAccessExpression = GetFlattenedPropertyExpression(propertyPath) ?? Expression.Property(cleanSource, propertyName);
-
-                // source.property => source == null ? null : [CastToNullable]RemoveInnerNullPropagation(source).property
-                // Notice that we are checking if source is null already. so we can safely remove any null checks when doing source.Property
-
-                Expression ifFalse = ToNullable(ConvertNonStandardPrimitives(propertyAccessExpression));
-                return
-                    Expression.Condition(
-                        test: Expression.Equal(source, NullConstant),
-                        ifTrue: Expression.Constant(null, ifFalse.Type),
-                        ifFalse: ifFalse);
-            }
-            else
-            {
-                return GetFlattenedPropertyExpression(propertyPath) ?? ConvertNonStandardPrimitives(Expression.Property(source, propertyName));
-            }
-        }
-
-        private Expression CreateOpenPropertyAccessExpression(SingleValueOpenPropertyAccessNode openNode)
-        {
-            Expression sourceAccessor = BindAccessor(openNode.Source);
-
-            // First check that property exists in source
-            // It's the case when we are apply transformation based on earlier transformation
-            if (sourceAccessor.Type.GetProperty(openNode.Name) != null)
-            {
-                return Expression.Property(sourceAccessor, openNode.Name);
-            }
-
-            // Property doesn't exists go for dynamic properties dictionary
-            PropertyInfo prop = GetDynamicPropertyContainer(openNode);
-            MemberExpression propertyAccessExpression = Expression.Property(sourceAccessor, prop.Name);
-            IndexExpression readDictionaryIndexerExpression = Expression.Property(propertyAccessExpression,
-                            DictionaryStringObjectIndexerName, Expression.Constant(openNode.Name));
-            MethodCallExpression containsKeyExpression = Expression.Call(propertyAccessExpression,
-                propertyAccessExpression.Type.GetMethod("ContainsKey"), Expression.Constant(openNode.Name));
-            ConstantExpression nullExpression = Expression.Constant(null);
-
-            if (QuerySettings.HandleNullPropagation == HandleNullPropagationOption.True)
-            {
-                var dynamicDictIsNotNull = Expression.NotEqual(propertyAccessExpression, Expression.Constant(null));
-                var dynamicDictIsNotNullAndContainsKey = Expression.AndAlso(dynamicDictIsNotNull, containsKeyExpression);
-                return Expression.Condition(
-                    dynamicDictIsNotNullAndContainsKey,
-                    readDictionaryIndexerExpression,
-                    nullExpression);
-            }
-            else
-            {
-                return Expression.Condition(
-                    containsKeyExpression,
-                    readDictionaryIndexerExpression,
-                    nullExpression);
-            }
-        }
-
->>>>>>> 55c8c71f
         private IQueryable BindGroupBy(IQueryable query)
         {
             LambdaExpression groupLambda = null;
