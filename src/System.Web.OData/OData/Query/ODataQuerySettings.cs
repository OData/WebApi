--- conflicted
+++ resolved
@@ -111,7 +111,13 @@
         }
 
         /// <summary>
-<<<<<<< HEAD
+        /// Honor $filter inside $expand of non-collection navigation property.
+        /// The expanded property is only populated when the filter evaluates to true.
+        /// This setting is false by default.
+        /// </summary>
+        public bool HandleReferenceNavigationPropertyExpandFilter { get; set; }
+
+        /// <summary>
         /// Enables or disables postponing paging to allow a caller do it on his own
         /// </summary>
         public bool PostponePaging
@@ -119,21 +125,6 @@
             get; set;
         }
 
-        /// <summary>
-=======
->>>>>>> 5ff5332a
-        /// Honor $filter inside $expand of non-collection navigation property.
-        /// The expanded property is only populated when the filter evaluates to true.
-        /// This setting is false by default.
-        /// </summary>
-<<<<<<< HEAD
-        public bool HandleReferenceNavigationPropertyExpandFilter
-        {
-            get; set;
-        }
-=======
-        public bool HandleReferenceNavigationPropertyExpandFilter { get; set; }
->>>>>>> 5ff5332a
 
         internal void CopyFrom(ODataQuerySettings settings)
         {
