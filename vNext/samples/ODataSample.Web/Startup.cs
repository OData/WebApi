﻿using Microsoft.AspNet.Builder;
using Microsoft.AspNet.Hosting;
using Microsoft.AspNet.Mvc;
using Microsoft.AspNet.OData;
using Microsoft.AspNet.OData.Extensions;
using Microsoft.Extensions.DependencyInjection;
using ODataSample.Web.Models;

namespace ODataSample.Web
{
    public class Startup
    {
        public Startup(IHostingEnvironment env)
        {
        }

        public void ConfigureServices(IServiceCollection services)
        {
            services.AddMvc();
            services.AddOData();
            services.AddCors(options =>
            {
                options.AddPolicy("AllowAll",
                    builder =>
                    {
                        builder//.AllowAnyOrigin()
                               //.AllowAnyHeader()
                               .AllowAnyMethod()
                               .AllowCredentials();
                    });
            });

            services.AddSingleton<SampleContext>();
        }

        public void Configure(IApplicationBuilder app)
        {
<<<<<<< HEAD
            app.UseOData<ISampleService>("odata", builder =>
            {
                builder.Namespace = "ProductService";
                builder.EntityType<Product>()
                    .Collection
                    .Function("MostExpensive")
                    .Returns<double>();
            });
=======
            app.UseOData<ISampleService>("odata");
            app.UseCors("AllowAll");
>>>>>>> 646acbdf
            //app.UseMvc(builder => {
            //    builder.MapODataRoute<ISampleService>("odata");
            //});
        }
        public static void Main(string[] args)
        {
            var application = new WebApplicationBuilder()
                 .UseConfiguration(WebApplicationConfiguration.GetDefault(args))
                 .UseStartup<Startup>()
                 .Build();

            application.Run();
        }
    }
}<|MERGE_RESOLUTION|>--- conflicted
+++ resolved
@@ -35,7 +35,6 @@
 
         public void Configure(IApplicationBuilder app)
         {
-<<<<<<< HEAD
             app.UseOData<ISampleService>("odata", builder =>
             {
                 builder.Namespace = "ProductService";
@@ -44,10 +43,6 @@
                     .Function("MostExpensive")
                     .Returns<double>();
             });
-=======
-            app.UseOData<ISampleService>("odata");
-            app.UseCors("AllowAll");
->>>>>>> 646acbdf
             //app.UseMvc(builder => {
             //    builder.MapODataRoute<ISampleService>("odata");
             //});
