﻿using System;
using Microsoft.OData.Edm;
using Microsoft.OData.Edm.Library;
using Microsoft.AspNet.OData.Builder;
using System.Reflection;
using Microsoft.AspNet.OData.Common;

namespace Microsoft.AspNet.OData
{
    using System.Linq;

<<<<<<< HEAD
    using Microsoft.AspNet.OData.Formatter;
    using Microsoft.AspNet.OData.Formatter.Deserialization;

=======
>>>>>>> 3b774a17
    internal class DefaultODataModelProvider
    {
        public static IEdmModel BuildEdmModel(Type ApiContextType)
        {
            ODataModelBuilder builder = new ODataConventionModelBuilder();
            builder.Namespace = ApiContextType.Namespace;

            var publicProperties = ApiContextType.GetProperties(BindingFlags.Public | BindingFlags.Instance);
            foreach (var property in publicProperties)
            {
                var entityClrType = TypeHelper.GetImplementedIEnumerableType(property.PropertyType);
                EntityTypeConfiguration entity = builder.AddEntityType(entityClrType);
                builder.AddEntitySet(property.Name, entity);
            }

            // Get the actions and functions into the model
            var publicMethods = ApiContextType.GetMethods(BindingFlags.Public | BindingFlags.Instance);
            foreach (var method in publicMethods)
            {
                if (!method.IsSpecialName)
                {
                    var entityClrType = TypeHelper.GetImplementedIEnumerableType(method.ReturnType) ?? method.ReturnType;
                    ProcedureConfiguration configuration = null;

                    var entityType = builder.AddEntityType(entityClrType);

                    var functionAttribute = method.GetCustomAttribute<ODataFunctionAttribute>();
<<<<<<< HEAD
                    //method.CustomAttributes.FirstOrDefault(a => a.AttributeType == typeof(ODataFunctionAttribute));
=======
                        //method.CustomAttributes.FirstOrDefault(a => a.AttributeType == typeof(ODataFunctionAttribute));
>>>>>>> 3b774a17

                    if (functionAttribute != null)
                    {
                        configuration = builder.Function(method.Name);
                        if (functionAttribute.IsBound)
                        {
                            configuration.SetBindingParameterImplementation(functionAttribute.BindingName, entityType);
                        }
                    }

                    var actionAttribute = method.GetCustomAttribute<ODataActionAttribute>();
                    //method.CustomAttributes.FirstOrDefault(a => a.AttributeType == typeof(ODataActionAttribute));
                    if (actionAttribute != null)
                    {
                        configuration = builder.Action(method.Name);
                        if (actionAttribute.IsBound)
                        {
                            configuration.SetBindingParameterImplementation(actionAttribute.BindingName, entityType);
                        }
                    }

<<<<<<< HEAD

=======
                    
>>>>>>> 3b774a17
                    if (configuration != null)
                    {
                        configuration.ReturnType = entityType;
                        configuration.IsComposable = true;
                        configuration.NavigationSource =
                            builder.NavigationSources.FirstOrDefault(n => n.EntityType == entityType) as NavigationSourceConfiguration;

                        foreach (var parameterInfo in method.GetParameters())
                        {
<<<<<<< HEAD
                            if (parameterInfo.ParameterType.GetTypeInfo().IsPrimitive || parameterInfo.ParameterType == typeof(decimal)
                                || parameterInfo.ParameterType == typeof(string))
=======
                            if (parameterInfo.ParameterType.GetTypeInfo().IsPrimitive)
>>>>>>> 3b774a17
                            {
                                var primitiveType = builder.AddPrimitiveType(parameterInfo.ParameterType);
                                configuration.AddParameter(parameterInfo.Name, primitiveType);
                            }
                            else
                            {
<<<<<<< HEAD

                                if (parameterInfo.ParameterType.IsCollection())
                                {
                                    if (parameterInfo.ParameterType.GenericTypeArguments[0].GetTypeInfo().IsPrimitive)
                                    {
                                        var parameterType = builder.AddPrimitiveType(parameterInfo.ParameterType.GenericTypeArguments[0]);
                                        var collectionTypeConfig = new CollectionTypeConfiguration(parameterType, parameterInfo.ParameterType.GenericTypeArguments[0]);
                                        configuration.AddParameter(parameterInfo.Name, collectionTypeConfig);
                                    }
                                    else
                                    {
                                        var parameterType = builder.AddEntityType(parameterInfo.ParameterType.GenericTypeArguments[0]);
                                        var collectionTypeConfig = new CollectionTypeConfiguration(parameterType, parameterInfo.ParameterType.GenericTypeArguments[0]);
                                        configuration.AddParameter(parameterInfo.Name, collectionTypeConfig);
                                    }
                                }
                                else
                                {
                                    var parameterType = builder.AddEntityType(parameterInfo.ParameterType);
                                    configuration.AddParameter(parameterInfo.Name, parameterType);
                                }
=======
                                var parameterType = builder.AddEntityType(parameterInfo.ParameterType);
                                configuration.AddParameter(parameterInfo.Name, parameterType);
>>>>>>> 3b774a17
                            }
                        }
                    }
                }
            }

            return builder.GetEdmModel();
        }
    }
}<|MERGE_RESOLUTION|>--- conflicted
+++ resolved
@@ -9,12 +9,9 @@
 {
     using System.Linq;
 
-<<<<<<< HEAD
     using Microsoft.AspNet.OData.Formatter;
     using Microsoft.AspNet.OData.Formatter.Deserialization;
 
-=======
->>>>>>> 3b774a17
     internal class DefaultODataModelProvider
     {
         public static IEdmModel BuildEdmModel(Type ApiContextType)
@@ -42,11 +39,6 @@
                     var entityType = builder.AddEntityType(entityClrType);
 
                     var functionAttribute = method.GetCustomAttribute<ODataFunctionAttribute>();
-<<<<<<< HEAD
-                    //method.CustomAttributes.FirstOrDefault(a => a.AttributeType == typeof(ODataFunctionAttribute));
-=======
-                        //method.CustomAttributes.FirstOrDefault(a => a.AttributeType == typeof(ODataFunctionAttribute));
->>>>>>> 3b774a17
 
                     if (functionAttribute != null)
                     {
@@ -68,11 +60,6 @@
                         }
                     }
 
-<<<<<<< HEAD
-
-=======
-                    
->>>>>>> 3b774a17
                     if (configuration != null)
                     {
                         configuration.ReturnType = entityType;
@@ -82,19 +69,13 @@
 
                         foreach (var parameterInfo in method.GetParameters())
                         {
-<<<<<<< HEAD
                             if (parameterInfo.ParameterType.GetTypeInfo().IsPrimitive || parameterInfo.ParameterType == typeof(decimal)
-                                || parameterInfo.ParameterType == typeof(string))
-=======
-                            if (parameterInfo.ParameterType.GetTypeInfo().IsPrimitive)
->>>>>>> 3b774a17
                             {
                                 var primitiveType = builder.AddPrimitiveType(parameterInfo.ParameterType);
                                 configuration.AddParameter(parameterInfo.Name, primitiveType);
                             }
                             else
                             {
-<<<<<<< HEAD
 
                                 if (parameterInfo.ParameterType.IsCollection())
                                 {
@@ -110,20 +91,16 @@
                                         var collectionTypeConfig = new CollectionTypeConfiguration(parameterType, parameterInfo.ParameterType.GenericTypeArguments[0]);
                                         configuration.AddParameter(parameterInfo.Name, collectionTypeConfig);
                                     }
-                                }
-                                else
-                                {
-                                    var parameterType = builder.AddEntityType(parameterInfo.ParameterType);
-                                    configuration.AddParameter(parameterInfo.Name, parameterType);
-                                }
-=======
+                            }
+                            else
+                            {
                                 var parameterType = builder.AddEntityType(parameterInfo.ParameterType);
                                 configuration.AddParameter(parameterInfo.Name, parameterType);
->>>>>>> 3b774a17
                             }
                         }
                     }
                 }
+            }
             }
 
             return builder.GetEdmModel();
