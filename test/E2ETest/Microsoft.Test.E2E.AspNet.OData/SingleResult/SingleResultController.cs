﻿// Copyright (c) Microsoft Corporation.  All rights reserved.
// Licensed under the MIT License.  See License.txt in the project root for license information.

using System;
using System.Collections.Generic;
using System.Linq;
using Microsoft.AspNet.OData;
using Microsoft.Test.E2E.AspNet.OData.Common.Controllers;

namespace Microsoft.Test.E2E.AspNet.OData.SingleResultTest
{
<<<<<<< HEAD
    public class CustomersController : TestODataController, IDisposable
=======
    public class CustomersController : TestODataController
#if NETCORE
        , IDisposable
#endif
>>>>>>> 80016623
    {
        private readonly SingleResultContext _db = new SingleResultContext();

        [EnableQuery]
        public TestSingleResult<Customer> Get(int key)
        {
            ResetDataSource();
            var db = new SingleResultContext();
            return TestSingleResult.Create<Customer>(db.Customers.Where(c => c.Id == key));
        }

        public void Generate()
        {
            for (int i = 1; i < 10; i++)
            {
                var customer = new Customer
                {
                    Id = i,
                    Orders = new List<Order>
                    {
                        new Order
                        {
                            Id = i,
                        }
                    }
                };

                _db.Customers.Add(customer);
            }

            _db.SaveChanges();
        }

        private void ResetDataSource()
        {
            if (!_db.Customers.Any())
            {
                Generate();
            }
        }

<<<<<<< HEAD
        public void Dispose()
        {
            // _db.Dispose();
        }
=======
#if NETCORE
        public void Dispose()
        {
            //_db.Dispose();
        }
#endif
>>>>>>> 80016623
    }
}<|MERGE_RESOLUTION|>--- conflicted
+++ resolved
@@ -9,14 +9,10 @@
 
 namespace Microsoft.Test.E2E.AspNet.OData.SingleResultTest
 {
-<<<<<<< HEAD
-    public class CustomersController : TestODataController, IDisposable
-=======
     public class CustomersController : TestODataController
 #if NETCORE
         , IDisposable
 #endif
->>>>>>> 80016623
     {
         private readonly SingleResultContext _db = new SingleResultContext();
 
@@ -58,18 +54,11 @@
             }
         }
 
-<<<<<<< HEAD
-        public void Dispose()
-        {
-            // _db.Dispose();
-        }
-=======
 #if NETCORE
         public void Dispose()
         {
             //_db.Dispose();
         }
 #endif
->>>>>>> 80016623
     }
 }