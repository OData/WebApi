--- conflicted
+++ resolved
@@ -43,7 +43,6 @@
 
         private static MethodInfo _queryableAsQueryableMethod = GenericMethodOf(_ => Queryable.AsQueryable<int>(default(IEnumerable<int>)));
 
-<<<<<<< HEAD
         private static MethodInfo _toQueryableMethod = GenericMethodOf(_ => ExpressionHelperMethods.ToQueryable<int>(default(int)));
 
         private static Dictionary<Type, MethodInfo> _sumMethods = GetQueryableAggregationMethods("Sum");
@@ -68,9 +67,8 @@
             { typeof(double), GenericMethodOf(_ => Queryable.Average<string>(default(IQueryable<string>), default(Expression<Func<string, double>>))) },
             { typeof(double?), GenericMethodOf(_ => Queryable.Average<string>(default(IQueryable<string>), default(Expression<Func<string, double?>>))) },
         };
-=======
+
         private static MethodInfo _enumerableCountMethod = GenericMethodOf(_ => Enumerable.LongCount<int>(default(IEnumerable<int>)));
->>>>>>> 071ba916
 
         public static MethodInfo QueryableOrderByGeneric
         {
@@ -217,7 +215,6 @@
             get { return _queryableAsQueryableMethod; }
         }
 
-<<<<<<< HEAD
         public static MethodInfo EntityAsQueryable
         {
             get { return _toQueryableMethod; }
@@ -226,11 +223,11 @@
         public static IQueryable ToQueryable<T>(T value)
         {
             return (new List<T> { value }).AsQueryable();
-=======
+        }
+
         public static MethodInfo EnumerableCountGeneric
         {
             get { return _enumerableCountMethod; }
->>>>>>> 071ba916
         }
 
         private static MethodInfo GenericMethodOf<TReturn>(Expression<Func<object, TReturn>> expression)
