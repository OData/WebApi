--- conflicted
+++ resolved
@@ -196,64 +196,5 @@
             return true;
         }
     }
-<<<<<<< HEAD
-=======
-
-    public class LinqToSqlCustomersController : BaseCustomersController
-    {
-        [EnableQuery]
-        [ODataRoute("Customers")]
-        public IQueryable<Customer> Get()
-        {
-            var db = new LinqToSqlDatabaseContext();
-            return db.Customers;
-        }
-
-        [EnableQuery]
-        public TestSingleResult<Customer> Get(int key)
-        {
-            throw new NotSupportedException();
-        }
-    }
-
-#if NETCORE
-    public class CoreCustomersController<T> : BaseCustomersController where T: AggregationContextCoreBase, new()
-    {
-        [EnableQuery]
-        [ODataRoute("Customers")]
-        public IQueryable<Customer> Get()
-        {
-            ResetDataSource();
-            var db = new T();
-            return db.Customers;
-        }
-
-        [EnableQuery]
-        public TestSingleResult<Customer> Get(int key)
-        {
-            ResetDataSource();
-            var db = new T();
-            return TestSingleResult.Create(db.Customers.Where(c => c.Id == key));
-        }
-
-
-        protected override void SaveGenerated()
-        {
-            var db = new T();
-            db.Customers.AddRange(_customers);
-            db.SaveChanges();
-        }
-
-        protected override void ResetDataSource()
-        {
-            var db = new T();
-            db.Database.EnsureCreated();
-            if (!db.Customers.Any())
-            {
-                Generate();
-            }
-        }
-    }
->>>>>>> 7ab7dbf5
 #endif
 }