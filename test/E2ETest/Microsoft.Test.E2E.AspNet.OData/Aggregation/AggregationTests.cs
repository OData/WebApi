﻿// Copyright (c) Microsoft Corporation.  All rights reserved.
// Licensed under the MIT License.  See License.txt in the project root for license information.

using System.Collections.Generic;
using System.Linq;
using System.Net;
using System.Net.Http;
using System.Net.Http.Headers;
using System.Text.RegularExpressions;
using System.Threading.Tasks;
using Microsoft.AspNet.OData.Extensions;
using Microsoft.Test.E2E.AspNet.OData.Common.Execution;
using Microsoft.Test.E2E.AspNet.OData.Common.Extensions;
using Newtonsoft.Json;
using Newtonsoft.Json.Linq;
using Xunit;

namespace Microsoft.Test.E2E.AspNet.OData.Aggregation
{
    public class AggregationTestsEFClassic: AggregationTests
    {
        public AggregationTestsEFClassic(WebHostTestFixture fixture)
            : base(fixture)
        {
        }

        protected override void UpdateConfiguration(WebRouteConfiguration configuration)
        {
            configuration.AddControllers(typeof(CustomersController));
            base.UpdateConfiguration(configuration);
        }

        [Theory]
        [InlineData("?$apply=groupby((Name), aggregate(Order/Price with Custom.StdDev as PriceStdDev))")]
        [InlineData("?$apply=groupby((Address/Name), aggregate(Id with Custom.StdDev as IdStdDev))")]
        [InlineData("?$apply=groupby((Order/Name), aggregate(Id with Custom.StdDev as IdStdDev))")]
        public async Task CustomAggregateStdDevWorks(string query)
        {
            // Arrange
            string queryUrl =
                string.Format(
                    AggregationTestBaseUrl + query,
                    BaseAddress);
            HttpRequestMessage request = new HttpRequestMessage(HttpMethod.Get, queryUrl);
            request.Headers.Accept.Add(MediaTypeWithQualityHeaderValue.Parse("application/json;odata.metadata=none"));
            HttpClient client = new HttpClient();

            // Act
            HttpResponseMessage response = await client.SendAsync(request);

            // Assert
            Assert.Equal(HttpStatusCode.OK, response.StatusCode);
        }
    }

#if NETCORE
    public class AggregationTestsEFCoreInMemory : AggregationTests
    {
        public AggregationTestsEFCoreInMemory(WebHostTestFixture fixture)
            : base(fixture)
        {
        }

        protected override void UpdateConfiguration(WebRouteConfiguration configuration)
        {
            configuration.AddControllers(typeof(CoreCustomersController<AggregationContextCoreInMemory>));
            base.UpdateConfiguration(configuration);
        }
    }

    public class AggregationTestsEFCoreSql : AggregationTests
    {
        public AggregationTestsEFCoreSql(WebHostTestFixture fixture)
            : base(fixture)
        {
        }

        protected override void UpdateConfiguration(WebRouteConfiguration configuration)
        {
            configuration.AddControllers(typeof(CoreCustomersController<AggregationContextCoreSql>));
            base.UpdateConfiguration(configuration);
        }
    }
#endif


#if !NETCORE
    public class LinqToSqlAggregationTests : WebHostTestBase
    {
        protected string AggregationTestBaseUrl => "{0}/aggregation/Customers";

        public LinqToSqlAggregationTests(WebHostTestFixture fixture)
            : base(fixture)
        {
        }


        protected override void UpdateConfiguration(WebRouteConfiguration configuration)
        {

            configuration.AddControllers(typeof(LinqToSqlCustomersController));
            configuration.JsonReferenceLoopHandling = Newtonsoft.Json.ReferenceLoopHandling.Ignore;
            configuration.Count().Filter().OrderBy().Expand().MaxTop(null);
            configuration.MapODataServiceRoute("aggregation", "aggregation",
                AggregationEdmModel.GetEdmModel(configuration));
        }

        [Fact]
        public async Task ApplyThrows()
        {
            // Arrange
            string queryUrl =
                string.Format(
                    AggregationTestBaseUrl + "?$apply=aggregate($count as Count)",
                    BaseAddress);
            HttpRequestMessage request = new HttpRequestMessage(HttpMethod.Get, queryUrl);
            request.Headers.Accept.Add(MediaTypeWithQualityHeaderValue.Parse("application/json;odata.metadata=none"));
            HttpClient client = new HttpClient();

            // Act
            HttpResponseMessage response = await client.SendAsync(request);

            // Assert
            var result = await response.Content.ReadAsStringAsync();
            Assert.Equal(HttpStatusCode.BadRequest, response.StatusCode);
            Assert.Contains("$apply query options not supported for LINQ to SQL providers",result);
        }
    }
#endif

    public abstract class AggregationTests : WebHostTestBase
    {
        protected string AggregationTestBaseUrl => "{0}/aggregation/Customers";

        public AggregationTests(WebHostTestFixture fixture)
            :base(fixture)
        {
        }

        protected override void UpdateConfiguration(WebRouteConfiguration configuration)
        {
            configuration.JsonReferenceLoopHandling = Newtonsoft.Json.ReferenceLoopHandling.Ignore;
            configuration.Count().Filter().OrderBy().Expand().MaxTop(null);
            configuration.MapODataServiceRoute("aggregation", "aggregation",
                AggregationEdmModel.GetEdmModel(configuration));
        }

<<<<<<< HEAD
        #region "SQL logging"
        public async Task CleanUpSQlCommandsLog(string BaseAddress)
=======
#region "SQL logging"
        public static async Task CleanUpSQlCommandsLog(string BaseAddress)
>>>>>>> 6f9052a8
        {
            string queryUrl = $"{BaseAddress}/aggregation/CleanCommands()";

            HttpRequestMessage request = new HttpRequestMessage(HttpMethod.Get, queryUrl);
            HttpClient client = new HttpClient();
            HttpResponseMessage response = await client.SendAsync(request);
        }

        public async Task<string> GetLastSQLCommand(string BaseAddress)
        {
            string queryUrl = $"{BaseAddress}/aggregation/GetLastCommand()";

            HttpRequestMessage request = new HttpRequestMessage(HttpMethod.Get, queryUrl);
            HttpClient client = new HttpClient();
            HttpResponseMessage response = await client.SendAsync(request);
            var lastCommandResponse = await response.Content.ReadAsStringAsync();
            return  (string)JObject.Parse(lastCommandResponse)["value"];
        }
#endregion

        [Fact]
        public async Task AggregateNavigationPropertyWorks()
        {
            // Arrange
            try
            {
                await CleanUpSQlCommandsLog(BaseAddress);

                string queryUrl =
                    string.Format(
                        AggregationTestBaseUrl + "?$apply=groupby((Name), aggregate(Order/Price with sum as TotalPrice))&$orderby=TotalPrice",
                        BaseAddress);
                HttpRequestMessage request = new HttpRequestMessage(HttpMethod.Get, queryUrl);
                request.Headers.Accept.Add(MediaTypeWithQualityHeaderValue.Parse("application/json;odata.metadata=none"));
                HttpClient client = new HttpClient();

                // Act
                HttpResponseMessage response = await client.SendAsync(request);

                // Assert
                var result = await response.Content.ReadAsObject<JObject>();
                Assert.Equal(HttpStatusCode.OK, response.StatusCode);

                var results = result["value"] as JArray;
                Assert.Equal(3, results.Count);
                Assert.Equal("0", results[0]["TotalPrice"].ToString());
                Assert.Equal(JValue.CreateNull(), results[0]["Name"]);
                Assert.Equal("2000", results[1]["TotalPrice"].ToString());
                Assert.Equal("Customer0", results[1]["Name"].ToString());
                Assert.Equal("2500", results[2]["TotalPrice"].ToString());
                Assert.Equal("Customer1", results[2]["Name"].ToString());

                string lastCommand = await GetLastSQLCommand(BaseAddress);
                if (lastCommand != "")
                {
                    // Only one join with Customers table
                    var num = Regex.Matches(lastCommand, @"\[Customers]").Count;
                    Assert.True(num == 1, $"More than one Customers table reference in the output {lastCommand}");
                }
            }
            finally
            {
                await CleanUpSQlCommandsLog(BaseAddress);
            }
        }

        [Fact]
        public async Task GroupByNavigationPropertyWorks()
        {
            // Arrange
            string queryUrl =
                string.Format(
                    AggregationTestBaseUrl + "?$apply=groupby((Order/Name), aggregate(Id with sum as TotalId))&$orderby=TotalId desc",
                    BaseAddress);
            HttpRequestMessage request = new HttpRequestMessage(HttpMethod.Get, queryUrl);
            request.Headers.Accept.Add(MediaTypeWithQualityHeaderValue.Parse("application/json;odata.metadata=none"));
            HttpClient client = new HttpClient();

            // Act
            HttpResponseMessage response = await client.SendAsync(request);

            // Assert
            Assert.Equal(HttpStatusCode.OK, response.StatusCode);
            var result = await response.Content.ReadAsObject<JObject>();
            var results = result["value"] as JArray;
            Assert.Equal(2, results.Count);
            Assert.Equal("30", results[0]["TotalId"].ToString());
            Assert.Equal("25", results[1]["TotalId"].ToString());
            var order0 = results[0]["Order"] as JObject;
            var order1 = results[1]["Order"] as JObject;
            Assert.Equal("Order0", order0["Name"].ToString());
            Assert.Equal("Order1", order1["Name"].ToString());
        }

        [Fact]
        public async Task GroupByNavigationPropertyWithComputeWorks()
        {
            // Arrange
            string queryUrl =
                string.Format(
                    AggregationTestBaseUrl + "?$apply=groupby((Order/Name), aggregate(Id with sum as TotalId))/compute(TotalId add TotalId as DoubleId)&$orderby=Order/Name",
                    BaseAddress);
            HttpRequestMessage request = new HttpRequestMessage(HttpMethod.Get, queryUrl);
            request.Headers.Accept.Add(MediaTypeWithQualityHeaderValue.Parse("application/json;odata.metadata=none"));
            HttpClient client = new HttpClient();

            // Act
            HttpResponseMessage response = client.SendAsync(request).Result;

            // Assert

            var result = await response.Content.ReadAsObject<JObject>();
            System.Console.WriteLine(result);
            Assert.Equal(HttpStatusCode.OK, response.StatusCode);
            var results = result["value"] as JArray;
            Assert.Equal(2, results.Count);
            Assert.Equal("30", results[0]["TotalId"].ToString());
            Assert.Equal("25", results[1]["TotalId"].ToString());
            Assert.Equal("60", results[0]["DoubleId"].ToString());
            Assert.Equal("50", results[1]["DoubleId"].ToString());
            var order0 = results[0]["Order"] as JObject;
            var order1 = results[1]["Order"] as JObject;
            Assert.Equal("Order0", order0["Name"].ToString());
            Assert.Equal("Order1", order1["Name"].ToString());
        }

        [Fact]
        public async Task GroupByEnumPropertyWorks()
        {
            // Arrange
            string queryUrl =
                string.Format(
                    AggregationTestBaseUrl + "?$apply=groupby((Bucket))&$orderby=Bucket",
                    BaseAddress);
            HttpRequestMessage request = new HttpRequestMessage(HttpMethod.Get, queryUrl);
            request.Headers.Accept.Add(MediaTypeWithQualityHeaderValue.Parse("application/json;odata.metadata=none"));
            HttpClient client = new HttpClient();

            // Act
            HttpResponseMessage response = await client.SendAsync(request);

            // Assert
            var result = await response.Content.ReadAsObject<JObject>();
            Assert.Equal(HttpStatusCode.OK, response.StatusCode);
            var results = result["value"] as JArray;
            Assert.Equal(3, results.Count);
            Assert.Equal(JValue.CreateNull(), results[0]["Bucket"]);
            Assert.Equal("Small", results[1]["Bucket"].ToString());
            Assert.Equal("Big", results[2]["Bucket"].ToString());
        }

        [Fact]
        public async Task GroupByComplexPropertyWorks()
        {
            // Arrange
            string queryUrl =
                string.Format(
                    AggregationTestBaseUrl + "?$apply=groupby((Address/Name), aggregate(Id with sum as TotalId))&$orderby=TotalId",
                    BaseAddress);
            HttpRequestMessage request = new HttpRequestMessage(HttpMethod.Get, queryUrl);
            request.Headers.Accept.Add(MediaTypeWithQualityHeaderValue.Parse("application/json;odata.metadata=none"));
            HttpClient client = new HttpClient();

            // Act
            HttpResponseMessage response = await client.SendAsync(request);

            // Assert
            Assert.Equal(HttpStatusCode.OK, response.StatusCode);
            var result = await response.Content.ReadAsObject<JObject>();
            var results = result["value"] as JArray;
            Assert.Equal(2, results.Count);
            Assert.Equal("20", results[0]["TotalId"].ToString());
            Assert.Equal("35", results[1]["TotalId"].ToString());
            var address0 = results[0]["Address"] as JObject;
            var address1 = results[1]["Address"] as JObject;
            Assert.Equal("City0", address0["Name"].ToString());
            Assert.Equal("City1", address1["Name"].ToString());
        }

        [Fact]
        public async Task GroupByMultipleNestedPropertiesWorks()
        {
            // Arrange
            string queryUrl =
                string.Format(
                    AggregationTestBaseUrl + "?$apply=groupby((Order/Name, Address/Street), aggregate(Id with sum as TotalId))&$orderby=TotalId",
                    BaseAddress);
            HttpRequestMessage request = new HttpRequestMessage(HttpMethod.Get, queryUrl);
            request.Headers.Accept.Add(MediaTypeWithQualityHeaderValue.Parse("application/json;odata.metadata=none"));
            HttpClient client = new HttpClient();

            // Act
            HttpResponseMessage response = await client.SendAsync(request);

            // Assert
            var result = await response.Content.ReadAsObject<JObject>();
            Assert.Equal(HttpStatusCode.OK, response.StatusCode);
            var results = result["value"] as JArray;
            Assert.Equal(3, results.Count);
            Assert.Equal("10", results[0]["TotalId"].ToString());
            Assert.Equal("20", results[1]["TotalId"].ToString());
            Assert.Equal("25", results[2]["TotalId"].ToString());
            var order0 = results[0]["Order"] as JObject;
            var order1 = results[1]["Order"] as JObject;
            var order2 = results[2]["Order"] as JObject;
            Assert.Equal("Order0", order0["Name"].ToString());
            Assert.Equal("Order0", order1["Name"].ToString());
            Assert.Equal("Order1", order2["Name"].ToString());
        }

        [Fact]
        public async Task AggregateWithCastWorks()
        {
            // Arrange
            string queryUrl =
                string.Format(
                    AggregationTestBaseUrl +
                    "?$apply=aggregate(cast(Order/Price, Edm.Decimal) with sum as TotalAmount)",
                    BaseAddress);
            HttpRequestMessage request = new HttpRequestMessage(HttpMethod.Get, queryUrl);
            request.Headers.Accept.Add(MediaTypeWithQualityHeaderValue.Parse("application/json;odata.metadata=none"));
            HttpClient client = new HttpClient();

            // Act
            HttpResponseMessage response = client.SendAsync(request).Result;

            // Assert
            var result = await response.Content.ReadAsObject<JObject>();
            Assert.Equal(HttpStatusCode.OK, response.StatusCode);
            var results = result["value"] as JArray;
            Assert.Single(results);
            Assert.Equal("4500", results[0]["TotalAmount"].ToString());
        }

        [Fact]
        public async Task AggregateWithConstantWorks()
        {
            // Arrange
            string queryUrl =
                string.Format(
                    AggregationTestBaseUrl +
                    "?$apply=aggregate(Order/Price div 10 with sum as TotalAmount)",
                    BaseAddress);
            HttpRequestMessage request = new HttpRequestMessage(HttpMethod.Get, queryUrl);
            request.Headers.Accept.Add(MediaTypeWithQualityHeaderValue.Parse("application/json;odata.metadata=none"));
            HttpClient client = new HttpClient();

            // Act
            HttpResponseMessage response = client.SendAsync(request).Result;

            // Assert
            var result = await response.Content.ReadAsObject<JObject>();
            Assert.Equal(HttpStatusCode.OK, response.StatusCode);
            var results = result["value"] as JArray;
            Assert.Single(results);
            Assert.Equal("450", results[0]["TotalAmount"].ToString());
        }

        [Fact]
        public async Task AggregateAggregatedPropertyWorks()
        {
            // Arrange
            string queryUrl =
                string.Format(
                    AggregationTestBaseUrl +
                    "?$apply=groupby((Name), aggregate(Order/Price with sum as TotalPrice))/aggregate(TotalPrice with sum as TotalAmount)",
                    BaseAddress);
            HttpRequestMessage request = new HttpRequestMessage(HttpMethod.Get, queryUrl);
            request.Headers.Accept.Add(MediaTypeWithQualityHeaderValue.Parse("application/json;odata.metadata=none"));
            HttpClient client = new HttpClient();

            // Act
            HttpResponseMessage response = await client.SendAsync(request);

            // Assert
            var result = await response.Content.ReadAsObject<JObject>();
            Assert.Equal(HttpStatusCode.OK, response.StatusCode);
            var results = result["value"] as JArray;
            Assert.Single(results);
            Assert.Equal("4500", results[0]["TotalAmount"].ToString());
        }

        [Fact]
        public async Task AggregateAggregatedWitCastPropertyWorks()
        {
            // Arrange
            string queryUrl =
                string.Format(
                    AggregationTestBaseUrl +
                    "?$apply=groupby((Name), aggregate(cast(Order/Price, Edm.Int64) with sum as TotalPrice))/aggregate(cast(TotalPrice, Edm.Decimal) with sum as TotalAmount)",
                    BaseAddress);
            HttpRequestMessage request = new HttpRequestMessage(HttpMethod.Get, queryUrl);
            request.Headers.Accept.Add(MediaTypeWithQualityHeaderValue.Parse("application/json;odata.metadata=none"));
            HttpClient client = new HttpClient();

            // Act
            HttpResponseMessage response = client.SendAsync(request).Result;

            // Assert
            var result = await response.Content.ReadAsObject<JObject>();
            Assert.Equal(HttpStatusCode.OK, response.StatusCode);
            var results = result["value"] as JArray;
            Assert.Single(results);
            Assert.Equal("4500", results[0]["TotalAmount"].ToString());
        }

        [Fact]
        public async Task AggregateVirtualCountWorks()
        {
            // Arrange
            string queryUrl =
                string.Format(
                    AggregationTestBaseUrl + "?$apply=aggregate($count as Count)",
                    BaseAddress);
            HttpRequestMessage request = new HttpRequestMessage(HttpMethod.Get, queryUrl);
            request.Headers.Accept.Add(MediaTypeWithQualityHeaderValue.Parse("application/json;odata.metadata=none"));
            HttpClient client = new HttpClient();

            // Act
            HttpResponseMessage response = await client.SendAsync(request);

            // Assert
            Assert.Equal(HttpStatusCode.OK, response.StatusCode);
            JObject json = JObject.Parse(await response.Content.ReadAsStringAsync());
            JToken value = json["value"].Children().First();

            var anonymousResponse = new { Count = 0 };
            var responseObj = JsonConvert.DeserializeAnonymousType(value.ToString(), anonymousResponse);

            Assert.Equal(10, responseObj.Count);
        }

        [Fact]
        public async Task GroupByVirtualCountWorks()
        {
            // Arrange
            string queryUrl =
                string.Format(
                    AggregationTestBaseUrl + "?$apply=filter(Name ne null)/groupby((Name), aggregate($count as Count))",
                    BaseAddress);
            HttpRequestMessage request = new HttpRequestMessage(HttpMethod.Get, queryUrl);
            request.Headers.Accept.Add(MediaTypeWithQualityHeaderValue.Parse("application/json;odata.metadata=none"));
            HttpClient client = new HttpClient();

            // Act
            HttpResponseMessage response = await client.SendAsync(request);

            // Assert
            Assert.Equal(HttpStatusCode.OK, response.StatusCode);
            JObject json = JObject.Parse(await response.Content.ReadAsStringAsync());
            IList<JToken> value = json["value"].Children().ToList();

            var responseObj = new { Name = "", Count = 0 };
            var dict = value
                .Select(x => JsonConvert.DeserializeAnonymousType(x.ToString(), responseObj))
                .ToDictionary(x => x.Name);

            dict.TryGetValue("Customer1", out responseObj);
            Assert.Equal(5, responseObj.Count);

            dict.TryGetValue("Customer0", out responseObj);
            Assert.Equal(4, responseObj.Count);
        }


        [Fact]
        public async Task AggregateAggregatedWithGRoupByPropertyWorks()
        {
            // Arrange
            string queryUrl =
                string.Format(
                    AggregationTestBaseUrl +
                    "?$apply=groupby((Name), aggregate(Order/Price with sum as TotalPrice))/groupby((Name),aggregate(TotalPrice with sum as TotalAmount))&$orderby=TotalAmount",
                    BaseAddress);
            HttpRequestMessage request = new HttpRequestMessage(HttpMethod.Get, queryUrl);
            request.Headers.Accept.Add(MediaTypeWithQualityHeaderValue.Parse("application/json;odata.metadata=none"));
            HttpClient client = new HttpClient();

            // Act
            HttpResponseMessage response = await client.SendAsync(request);

            // Assert

            var result = await response.Content.ReadAsObject<JObject>();
            Assert.Equal(HttpStatusCode.OK, response.StatusCode);
            var results = result["value"] as JArray;
            Assert.Equal(3, results.Count);
            Assert.Equal("0", results[0]["TotalAmount"].ToString());
            Assert.Equal("2000", results[1]["TotalAmount"].ToString());
            Assert.Equal("2500", results[2]["TotalAmount"].ToString());
            Assert.Equal(JValue.CreateNull(), results[0]["Name"]);
            Assert.Equal("Customer0", results[1]["Name"].ToString());
            Assert.Equal("Customer1", results[2]["Name"].ToString());
        }

        [Theory]
        [InlineData("?$apply=groupby((Name), aggregate(Order/Price with sum as TotalPrice))" +
                    "/filter(TotalPrice ge 2001)")]
        [InlineData("?$apply=groupby((Address/Name), aggregate(Id with sum as TotalId))" +
                    "/filter(Address/Name ne 'City1')")]
        [InlineData("?$apply=groupby((Order/Name), aggregate(Id with sum as TotalId))" +
                    "/filter(Order/Name ne 'Order0')")]
        [InlineData("?$apply=groupby((Order/Name), aggregate(Id with sum as TotalId))" +
                    "/filter(Order/Name ne 'Order0')&$orderby=Order/Name")]
        [InlineData("?$apply=groupby((Order/Name), aggregate(Id with sum as TotalId))" +
                    "&$filter=Order/Name ne 'Order0'&$orderby=Order/Name")]
        public async Task FilterWorks(string query)
        {
            // Arrange
            string queryUrl =
                string.Format(
                    AggregationTestBaseUrl + query,
                    BaseAddress);
            HttpRequestMessage request = new HttpRequestMessage(HttpMethod.Get, queryUrl);
            request.Headers.Accept.Add(MediaTypeWithQualityHeaderValue.Parse("application/json;odata.metadata=none"));
            HttpClient client = new HttpClient();

            // Act
            HttpResponseMessage response = await client.SendAsync(request);

            // Assert
            var result = await response.Content.ReadAsObject<JObject>();
            Assert.Equal(HttpStatusCode.OK, response.StatusCode);
            var results = result["value"] as JArray;
            Assert.Single(results);
        }

        [Theory]
        [InlineData("?$apply=groupby((Name), aggregate(Order/Price with Custom.Sum as PriceStdDev))")]
        [InlineData("?$apply=groupby((Address/Name), aggregate(Id with Custom.OtherMethod as IdStdDev))")]
        [InlineData("?$apply=groupby((Order/Name), aggregate(Id with Custom.YetAnotherMethod as IdStdDev))")]
        public async Task CustomAggregateNotDefinedHaveAppropriateAnswer(string query)
        {
            // Arrange
            string queryUrl =
                string.Format(
                    AggregationTestBaseUrl + query,
                    BaseAddress);
            HttpRequestMessage request = new HttpRequestMessage(HttpMethod.Get, queryUrl);
            request.Headers.Accept.Add(MediaTypeWithQualityHeaderValue.Parse("application/json;odata.metadata=none"));
            HttpClient client = new HttpClient();

            // Act
            HttpResponseMessage response = await client.SendAsync(request);

            // Assert
            Assert.Equal(HttpStatusCode.BadRequest, response.StatusCode);
        }

        [Theory]
        [InlineData("?$apply=groupby((Name), aggregate(Order/Price with StdDev as PriceStdDev))")]
        [InlineData("?$apply=groupby((Address/Name), aggregate(Id with OtherMethod as IdStdDev))")]
        [InlineData("?$apply=groupby((Order/Name), aggregate(Id with YetAnotherMethod as IdStdDev))")]
        public async Task MethodsNotDefinedHaveAppropriateAnswer(string query)
        {
            // Arrange
            string queryUrl =
                string.Format(
                    AggregationTestBaseUrl + query,
                    BaseAddress);
            HttpRequestMessage request = new HttpRequestMessage(HttpMethod.Get, queryUrl);
            request.Headers.Accept.Add(MediaTypeWithQualityHeaderValue.Parse("application/json;odata.metadata=none"));
            HttpClient client = new HttpClient();

            // Act
            HttpResponseMessage response = await client.SendAsync(request);

            // Assert
            Assert.Equal(HttpStatusCode.BadRequest, response.StatusCode);
        }

        [Theory]
        [InlineData("?$apply=aggregate(Order/Price with sum as Result)", "4500")]
        [InlineData("?$apply=aggregate(Order/Price with min as Result)", "0")]
        [InlineData("?$apply=aggregate(Order/Price with max as Result)", "900")]
        [InlineData("?$apply=aggregate(Order/Price with average as Result)", "450")]
        [InlineData("?$apply=aggregate(Order/Price with countdistinct as Result)", "10")]
        [InlineData("?$apply=aggregate(Order/Price with countdistinct as Result)&$orderby=Result", "10")]
        public async Task AggregateMethodWorks(string query, string expectedResult)
        {
            // Arrange
            string queryUrl =
                string.Format(
                    AggregationTestBaseUrl + query,
                    BaseAddress);
            HttpRequestMessage request = new HttpRequestMessage(HttpMethod.Get, queryUrl);
            request.Headers.Accept.Add(MediaTypeWithQualityHeaderValue.Parse("application/json;odata.metadata=none"));
            HttpClient client = new HttpClient();

            // Act
            HttpResponseMessage response = await client.SendAsync(request);

            // Assert
            var result = await response.Content.ReadAsObject<JObject>();
            Assert.Equal(HttpStatusCode.OK, response.StatusCode);

            var results = result["value"] as JArray;
            Assert.Single(results);
            Assert.Equal(expectedResult, results[0]["Result"].ToString());
        }

        [Fact]
        public async Task ComputeAfterAggregateWorks()
        {
            // Arrange
            string queryUrl =
                string.Format(
                    AggregationTestBaseUrl +
                    "?$apply=aggregate(cast(Order/Price, Edm.Decimal) with sum as TotalAmount)"
                    + "/compute(TotalAmount mul 2 as DoubleAmount)",
                    BaseAddress);
            HttpRequestMessage request = new HttpRequestMessage(HttpMethod.Get, queryUrl);
            request.Headers.Accept.Add(MediaTypeWithQualityHeaderValue.Parse("application/json;odata.metadata=none"));
            HttpClient client = new HttpClient();

            // Act
            HttpResponseMessage response = client.SendAsync(request).Result;

            // Assert

            var result = await response.Content.ReadAsObject<JObject>();
            System.Console.WriteLine(result);
            Assert.Equal(HttpStatusCode.OK, response.StatusCode);
            var results = result["value"] as JArray;
            Assert.Single(results);
            Assert.Equal("4500", results[0]["TotalAmount"].ToString());
            Assert.Equal("9000", results[0]["DoubleAmount"].ToString());
        }

        [Fact]
        public async Task ComputeAfterGroupByWorks()
        {
            // Arrange
            string queryUrl =
                string.Format(
                    AggregationTestBaseUrl + "?$apply=groupby((Name), aggregate(Order/Price with sum as TotalAmount))"
                    + "/compute(TotalAmount mul 2 as DoubleAmount, length(Name) as NameLen)"
                    + "&$orderby=TotalAmount",
                    BaseAddress);
            HttpRequestMessage request = new HttpRequestMessage(HttpMethod.Get, queryUrl);
            request.Headers.Accept.Add(MediaTypeWithQualityHeaderValue.Parse("application/json;odata.metadata=none"));
            HttpClient client = new HttpClient();

            // Act
            HttpResponseMessage response = client.SendAsync(request).Result;

            // Assert
            var result = await response.Content.ReadAsObject<JObject>();
            System.Console.WriteLine(result);
            Assert.Equal(HttpStatusCode.OK, response.StatusCode);

            var results = result["value"] as JArray;
            Assert.Equal(3, results.Count);
            Assert.Equal("0", results[0]["TotalAmount"].ToString());
            Assert.Equal("0", results[0]["DoubleAmount"].ToString());
            Assert.Equal(JValue.CreateNull(), results[0]["NameLen"]);
            Assert.Equal(JValue.CreateNull(), results[0]["Name"]);
            Assert.Equal("2000", results[1]["TotalAmount"].ToString());
            Assert.Equal("4000", results[1]["DoubleAmount"].ToString());
            Assert.Equal("9", results[1]["NameLen"].ToString());
            Assert.Equal("Customer0", results[1]["Name"].ToString());
            Assert.Equal("2500", results[2]["TotalAmount"].ToString());
            Assert.Equal("5000", results[2]["DoubleAmount"].ToString());
            Assert.Equal("9", results[2]["NameLen"].ToString());
            Assert.Equal("Customer1", results[2]["Name"].ToString());
        }

        [Fact]
        public async Task ComputeBeforeGroupByWorks()
        {
            // Arrange
            string queryUrl =
                string.Format(
                    AggregationTestBaseUrl + "?$apply=compute(length(Name) as NameLen)/groupby((Name), aggregate(Id with sum as TotalId, NameLen with max as NameLen))"
                    + "&$orderby=TotalId",
                    BaseAddress);
            HttpRequestMessage request = new HttpRequestMessage(HttpMethod.Get, queryUrl);
            request.Headers.Accept.Add(MediaTypeWithQualityHeaderValue.Parse("application/json;odata.metadata=none"));
            HttpClient client = new HttpClient();

            // Act
            HttpResponseMessage response = client.SendAsync(request).Result;

            // Assert
            var result = await response.Content.ReadAsObject<JObject>();
            System.Console.WriteLine(result);
            Assert.Equal(HttpStatusCode.OK, response.StatusCode);

            var results = result["value"] as JArray;
            Assert.Equal(3, results.Count);
            Assert.Equal("10", results[0]["TotalId"].ToString());
            Assert.Equal(JValue.CreateNull(), results[0]["NameLen"]);
            Assert.Equal(JValue.CreateNull(), results[0]["Name"]);
            Assert.Equal("20", results[1]["TotalId"].ToString());
            Assert.Equal("9", results[1]["NameLen"].ToString());
            Assert.Equal("Customer0", results[1]["Name"].ToString());
            Assert.Equal("25", results[2]["TotalId"].ToString());
            Assert.Equal("9", results[2]["NameLen"].ToString());
            Assert.Equal("Customer1", results[2]["Name"].ToString());
        }

        [Fact]
        public async Task ComputeWorks()
        {
            // Arrange
            string queryUrl =
                string.Format(
                    AggregationTestBaseUrl + "?$apply=compute(length(Name) as NameLen)",
                    BaseAddress);
            HttpRequestMessage request = new HttpRequestMessage(HttpMethod.Get, queryUrl);
            request.Headers.Accept.Add(MediaTypeWithQualityHeaderValue.Parse("application/json;odata.metadata=none"));
            HttpClient client = new HttpClient();

            // Act
            HttpResponseMessage response = client.SendAsync(request).Result;

            // Assert
            var result = await response.Content.ReadAsObject<JObject>();
            System.Console.WriteLine(result);
            Assert.Equal(HttpStatusCode.OK, response.StatusCode);

            var results = result["value"] as JArray;
            Assert.Equal(10, results.Count);
            foreach (var customer in results)
            {
                Assert.NotNull(customer["Id"]);
                var name = customer["Name"]?.ToString();
                if (JValue.CreateNull().Equals(customer["Name"]))
                {
                    Assert.Equal(JValue.CreateNull(), customer["NameLen"]);
                }
                else
                {
                    Assert.Equal(customer["Name"].ToString().Length.ToString(), customer["NameLen"].ToString());
                }
            }
        }
    }
}<|MERGE_RESOLUTION|>--- conflicted
+++ resolved
@@ -145,13 +145,8 @@
                 AggregationEdmModel.GetEdmModel(configuration));
         }
 
-<<<<<<< HEAD
-        #region "SQL logging"
-        public async Task CleanUpSQlCommandsLog(string BaseAddress)
-=======
 #region "SQL logging"
         public static async Task CleanUpSQlCommandsLog(string BaseAddress)
->>>>>>> 6f9052a8
         {
             string queryUrl = $"{BaseAddress}/aggregation/CleanCommands()";
 
