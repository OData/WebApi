﻿// Copyright (c) Microsoft Corporation.  All rights reserved.
// Licensed under the MIT License.  See License.txt in the project root for license information.

using System.Collections.Generic;
using System.Diagnostics.Contracts;
using System.Web.Http;
using System.Web.OData.Formatter;
using System.Web.OData.Formatter.Serialization;
using System.Web.OData.Properties;
using Microsoft.OData.Edm;

namespace System.Web.OData.Query.Expressions
{
    internal abstract class SelectExpandWrapper : IEdmEntityObject, ISelectExpandWrapper
    {
        private static readonly IPropertyMapper DefaultPropertyMapper = new IdentityPropertyMapper();
        private static readonly Func<IEdmModel, IEdmStructuredType, IPropertyMapper> _mapperProvider =
            (IEdmModel m, IEdmStructuredType t) => DefaultPropertyMapper;

        private Dictionary<string, object> _containerDict;
        private TypedEdmEntityObject _typedEdmEntityObject;

        /// <summary>
        /// Gets or sets the property container that contains the properties being expanded. 
        /// </summary>
        public PropertyContainer Container { get; set; }

        /// <summary>
<<<<<<< HEAD
        /// Gets or sets the EDM type name of the element being selected and expanded. 
        /// </summary>
        /// <remarks>This is required by the <see cref="ODataMediaTypeFormatter"/> during serialization. If the instance property is not
        /// null, the type name will not be set as the type name can be figured from the instance runtime type.</remarks>
        public string TypeName { get; set; }
=======
        /// An ID to uniquely identify the model in the <see cref="ModelContainer"/>.
        /// </summary>
        public string ModelID { get; set; }

        /// <inheritdoc />
        public object UntypedInstance { get; set; }
>>>>>>> 5ff5332a

        /// <summary>
        /// Indicates whether the underlying instance can be used to obtain property values.
        /// </summary>
        public bool UseInstanceForProperties { get; set; }

        public IEdmModel Model {get; set;}

        /// <inheritdoc />
        public IEdmTypeReference GetEdmType()
        {
            IEdmModel model = GetModel();
            Type elementType = GetElementType();
            return model.GetEdmTypeReference(elementType);
        }

        /// <inheritdoc />
        public bool TryGetPropertyValue(string propertyName, out object value)
        {
            // look into the container first to see if it has that property. container would have it 
            // if the property was expanded.
            if (Container != null)
            {
                _containerDict = _containerDict ?? Container.ToDictionary(DefaultPropertyMapper, includeAutoSelected: true);
                if (_containerDict.TryGetValue(propertyName, out value))
                {
                    return true;
                }
            }

            // fall back to the instance.
            if (UseInstanceForProperties && UntypedInstance != null)
            {
                _typedEdmEntityObject = _typedEdmEntityObject ??
                    new TypedEdmEntityObject(UntypedInstance, GetEdmType() as IEdmEntityTypeReference, GetModel());

                return _typedEdmEntityObject.TryGetPropertyValue(propertyName, out value);
            }

            value = null;
            return false;
        }

        public IDictionary<string, object> ToDictionary()
        {
            return ToDictionary(_mapperProvider);
        }

        public IDictionary<string, object> ToDictionary(Func<IEdmModel, IEdmStructuredType, IPropertyMapper> mapperProvider)
        {
            if (mapperProvider == null)
            {
                throw Error.ArgumentNull("mapperProvider");
            }

            Dictionary<string, object> dictionary = new Dictionary<string, object>();
            IEdmStructuredType type = GetEdmType().AsStructured().StructuredDefinition();

            IPropertyMapper mapper = mapperProvider(GetModel(), type);
            if (mapper == null)
            {
                throw Error.InvalidOperation(SRResources.InvalidPropertyMapper, typeof(IPropertyMapper).FullName,
                    type.FullTypeName());
            }

            if (Container != null)
            {
                dictionary = Container.ToDictionary(mapper, includeAutoSelected: false);
            }

            // The user asked for all the structural properties on this instance.
            if (UseInstanceForProperties && UntypedInstance != null)
            {
                foreach (IEdmStructuralProperty property in type.StructuralProperties())
                {
                    object propertyValue;
                    if (TryGetPropertyValue(property.Name, out propertyValue))
                    {
                        string mappingName = mapper.MapProperty(property.Name);
                        if (String.IsNullOrWhiteSpace(mappingName))
                        {
                            throw Error.InvalidOperation(SRResources.InvalidPropertyMapping, property.Name);
                        }

                        dictionary[mappingName] = propertyValue;
                    }
                }
            }

            return dictionary;
        }

        protected abstract Type GetElementType();

        private IEdmModel GetModel()
        {
            return this.Model;
        }

        /// <inheritdoc/>
        public void SetModel(IEdmModel model)
        {
            this.Model = model;
        }
    }
}<|MERGE_RESOLUTION|>--- conflicted
+++ resolved
@@ -25,21 +25,8 @@
         /// </summary>
         public PropertyContainer Container { get; set; }
 
-        /// <summary>
-<<<<<<< HEAD
-        /// Gets or sets the EDM type name of the element being selected and expanded. 
-        /// </summary>
-        /// <remarks>This is required by the <see cref="ODataMediaTypeFormatter"/> during serialization. If the instance property is not
-        /// null, the type name will not be set as the type name can be figured from the instance runtime type.</remarks>
-        public string TypeName { get; set; }
-=======
-        /// An ID to uniquely identify the model in the <see cref="ModelContainer"/>.
-        /// </summary>
-        public string ModelID { get; set; }
-
         /// <inheritdoc />
         public object UntypedInstance { get; set; }
->>>>>>> 5ff5332a
 
         /// <summary>
         /// Indicates whether the underlying instance can be used to obtain property values.
