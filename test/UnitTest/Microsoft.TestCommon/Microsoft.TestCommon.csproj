--- conflicted
+++ resolved
@@ -16,21 +16,6 @@
     <OutputPath>..\..\..\bin\Debug\UnitTest\</OutputPath>
   </PropertyGroup>
   <ItemGroup>
-<<<<<<< HEAD
-=======
-    <Reference Include="Microsoft.OData.Core, Version=7.3.1.10814, Culture=neutral, PublicKeyToken=31bf3856ad364e35, processorArchitecture=MSIL">
-      <HintPath>..\..\..\sln\packages\Microsoft.OData.Core.7.3.1\lib\portable-net45+win8+wpa81\Microsoft.OData.Core.dll</HintPath>
-      <Private>True</Private>
-    </Reference>
-    <Reference Include="Microsoft.OData.Edm, Version=7.3.1.10814, Culture=neutral, PublicKeyToken=31bf3856ad364e35, processorArchitecture=MSIL">
-      <HintPath>..\..\..\sln\packages\Microsoft.OData.Edm.7.3.1\lib\portable-net45+win8+wpa81\Microsoft.OData.Edm.dll</HintPath>
-      <Private>True</Private>
-    </Reference>
-    <Reference Include="Microsoft.Spatial, Version=7.3.1.10814, Culture=neutral, PublicKeyToken=31bf3856ad364e35, processorArchitecture=MSIL">
-      <HintPath>..\..\..\sln\packages\Microsoft.Spatial.7.3.1\lib\portable-net45+win8+wpa81\Microsoft.Spatial.dll</HintPath>
-      <Private>True</Private>
-    </Reference>
->>>>>>> 5ff5332a
     <Reference Include="Moq">
       <HintPath>..\..\..\sln\packages\Moq.4.0.10827\lib\NET40\Moq.dll</HintPath>
     </Reference>
@@ -128,6 +113,14 @@
       <Project>{989a83cc-b864-4a75-8bf3-5eda99203a86}</Project>
       <Name>Microsoft.OData.Core</Name>
     </ProjectReference>
+    <ProjectReference Include="..\..\..\..\odata.net\src\Microsoft.OData.Core\Microsoft.OData.Core.csproj">
+      <Project>{989a83cc-b864-4a75-8bf3-5eda99203a86}</Project>
+      <Name>Microsoft.OData.Core</Name>
+    </ProjectReference>
+    <ProjectReference Include="..\..\..\..\odata.net\src\Microsoft.OData.Edm\Microsoft.OData.Edm.csproj">
+      <Project>{7d921888-fe03-4c3f-80fe-2f624505461c}</Project>
+      <Name>Microsoft.OData.Edm</Name>
+    </ProjectReference>
     <ProjectReference Include="..\..\..\..\odata.net\src\Microsoft.OData.Edm\Microsoft.OData.Edm.csproj">
       <Project>{7d921888-fe03-4c3f-80fe-2f624505461c}</Project>
       <Name>Microsoft.OData.Edm</Name>
@@ -148,6 +141,10 @@
       <Project>{5d921888-fe03-4c3f-40fe-2f624505461d}</Project>
       <Name>Microsoft.Spatial</Name>
     </ProjectReference>
+    <ProjectReference Include="..\..\..\..\odata.net\src\Microsoft.Spatial\Microsoft.Spatial.csproj">
+      <Project>{5d921888-fe03-4c3f-40fe-2f624505461d}</Project>
+      <Name>Microsoft.Spatial</Name>
+    </ProjectReference>
   </ItemGroup>
   <Import Project="$(MSBuildToolsPath)\Microsoft.CSharp.targets" />
   <Target Name="EnsureNuGetPackageBuildImports" BeforeTargets="PrepareForBuild">
