﻿<Project Sdk="Microsoft.NET.Sdk">
  <PropertyGroup>
<<<<<<< HEAD
    <TargetFrameworks>netcoreapp2.0;netcoreapp3.0</TargetFrameworks>
=======
    <TargetFrameworks>netcoreapp2.0;netcoreapp3.1</TargetFrameworks>
>>>>>>> 80016623
  </PropertyGroup>
  <Import Project="..\..\..\tools\WebStack.settings.targets" />
  <PropertyGroup>
    <OutputPath>$(WebStackRootPath)bin\$(Configuration)\UnitTest\AspNetCore\</OutputPath>
    <CodeAnalysisRuleSet>..\..\Relaxed.ruleset</CodeAnalysisRuleSet>
    <DefineConstants>$(DefineConstants);ASPNETODATA;ASPNETWEBAPI;NETCORE;NETCORE2x;NOT_CLS_COMPLIANT</DefineConstants>
    <RootNamespace>Microsoft.AspNet.OData.Test</RootNamespace>
    <!-- Let's generate our own assembly info -->
    <GenerateAssemblyInfo>false</GenerateAssemblyInfo>
  </PropertyGroup>
  <Import Project="..\Microsoft.AspNet.OData.Test.Shared\Microsoft.AspNet.OData.Test.Shared.projitems" Label="Shared" />

<<<<<<< HEAD
  <ItemGroup Condition="'$(TargetFramework)' == 'netcoreapp3.0' ">
    <FrameworkReference Include="Microsoft.AspNetCore.App" />
    <PackageReference Include="Microsoft.AspNetCore.TestHost" Version="3.0.0" />
    <PackageReference Include="Microsoft.OData.Core" Version="7.6.1" />
    <PackageReference Include="Microsoft.OData.Edm" Version="7.6.1" />
    <PackageReference Include="Microsoft.Spatial" Version="7.6.1" />
    <PackageReference Include="Moq" Version="4.7.137" />
    <PackageReference Include="Newtonsoft.Json" Version="10.0.3" />
    <PackageReference Include="xunit" Version="2.3.1" />
    <PackageReference Include="xunit.runner.visualstudio" Version="2.3.1" />
=======
  <ItemGroup Condition="'$(TargetFramework)' == 'netcoreapp3.1' ">
    <FrameworkReference Include="Microsoft.AspNetCore.App" />
    <PackageReference Include="Microsoft.AspNetCore.TestHost" Version="3.1.0" />
    <PackageReference Include="Microsoft.OData.Core" Version="7.7.1" />
    <PackageReference Include="Microsoft.OData.Edm" Version="7.7.1" />
    <PackageReference Include="Microsoft.Spatial" Version="7.7.1" />
    <PackageReference Include="Moq" Version="4.7.137" />
    <PackageReference Include="Microsoft.AspNetCore.Mvc.NewtonsoftJson" Version="3.0.0" />
    <PackageReference Include="xunit" Version="2.3.1" />
    <PackageReference Include="xunit.runner.visualstudio" Version="2.3.1" />
    <PackageReference Include="System.Text.Json" Version="4.7.1" />
>>>>>>> 80016623
  </ItemGroup>

  <ItemGroup Condition="'$(TargetFramework)' == 'netcoreapp2.0' ">
    <PackageReference Include="Microsoft.AspNetCore" Version="2.0.0" />
    <PackageReference Include="Microsoft.AspNetCore.Mvc" Version="2.0.0" />
    <PackageReference Include="Microsoft.AspNetCore.Mvc.Core" Version="2.0.0" />
    <PackageReference Include="Microsoft.AspNetCore.Routing" Version="2.0.0" />
    <PackageReference Include="Microsoft.AspNetCore.TestHost" Version="2.0.1" />
    <PackageReference Include="Microsoft.Extensions.DependencyInjection" Version="2.0.0" />
    <PackageReference Include="Microsoft.NET.Test.Sdk" Version="15.3.0" />
    <PackageReference Include="Microsoft.OData.Core" Version="7.7.1" />
    <PackageReference Include="Microsoft.OData.Edm" Version="7.7.1" />
    <PackageReference Include="Microsoft.Spatial" Version="7.7.1" />
    <PackageReference Include="Moq" Version="4.7.137" />
    <PackageReference Include="Newtonsoft.Json" Version="10.0.3" />
    <PackageReference Include="xunit" Version="2.3.1" />
    <PackageReference Include="xunit.runner.visualstudio" Version="2.3.1" />
    <PackageReference Include="System.Text.Json" Version="4.7.1" />
  </ItemGroup>

  <ItemGroup>
    <None Remove="PublicApi\Microsoft.AspNetCore3x.OData.PublicApi.bsl" />
  </ItemGroup>
  
  <ItemGroup>
    <EmbeddedResource Include="PublicApi\Microsoft.AspNetCore.OData.PublicApi.bsl" />
    <EmbeddedResource Include="PublicApi\Microsoft.AspNetCore3x.OData.PublicApi.bsl" />
  </ItemGroup>
  
  <ItemGroup>
    <EmbeddedResource Include="PublicApi\Microsoft.AspNetCore.OData.PublicApi.bsl" />
  </ItemGroup>

  <ItemGroup>
    <ProjectReference Include="..\..\..\src\Microsoft.AspNetCore.OData\Microsoft.AspNetCore.OData.csproj" />
  </ItemGroup>

  <ItemGroup>
    <Folder Include="Builder\Conventions\" />
    <Folder Include="Properties\" />
  </ItemGroup>

</Project><|MERGE_RESOLUTION|>--- conflicted
+++ resolved
@@ -1,10 +1,6 @@
 ﻿<Project Sdk="Microsoft.NET.Sdk">
   <PropertyGroup>
-<<<<<<< HEAD
-    <TargetFrameworks>netcoreapp2.0;netcoreapp3.0</TargetFrameworks>
-=======
     <TargetFrameworks>netcoreapp2.0;netcoreapp3.1</TargetFrameworks>
->>>>>>> 80016623
   </PropertyGroup>
   <Import Project="..\..\..\tools\WebStack.settings.targets" />
   <PropertyGroup>
@@ -17,18 +13,6 @@
   </PropertyGroup>
   <Import Project="..\Microsoft.AspNet.OData.Test.Shared\Microsoft.AspNet.OData.Test.Shared.projitems" Label="Shared" />
 
-<<<<<<< HEAD
-  <ItemGroup Condition="'$(TargetFramework)' == 'netcoreapp3.0' ">
-    <FrameworkReference Include="Microsoft.AspNetCore.App" />
-    <PackageReference Include="Microsoft.AspNetCore.TestHost" Version="3.0.0" />
-    <PackageReference Include="Microsoft.OData.Core" Version="7.6.1" />
-    <PackageReference Include="Microsoft.OData.Edm" Version="7.6.1" />
-    <PackageReference Include="Microsoft.Spatial" Version="7.6.1" />
-    <PackageReference Include="Moq" Version="4.7.137" />
-    <PackageReference Include="Newtonsoft.Json" Version="10.0.3" />
-    <PackageReference Include="xunit" Version="2.3.1" />
-    <PackageReference Include="xunit.runner.visualstudio" Version="2.3.1" />
-=======
   <ItemGroup Condition="'$(TargetFramework)' == 'netcoreapp3.1' ">
     <FrameworkReference Include="Microsoft.AspNetCore.App" />
     <PackageReference Include="Microsoft.AspNetCore.TestHost" Version="3.1.0" />
@@ -40,7 +24,6 @@
     <PackageReference Include="xunit" Version="2.3.1" />
     <PackageReference Include="xunit.runner.visualstudio" Version="2.3.1" />
     <PackageReference Include="System.Text.Json" Version="4.7.1" />
->>>>>>> 80016623
   </ItemGroup>
 
   <ItemGroup Condition="'$(TargetFramework)' == 'netcoreapp2.0' ">
@@ -69,10 +52,6 @@
     <EmbeddedResource Include="PublicApi\Microsoft.AspNetCore.OData.PublicApi.bsl" />
     <EmbeddedResource Include="PublicApi\Microsoft.AspNetCore3x.OData.PublicApi.bsl" />
   </ItemGroup>
-  
-  <ItemGroup>
-    <EmbeddedResource Include="PublicApi\Microsoft.AspNetCore.OData.PublicApi.bsl" />
-  </ItemGroup>
 
   <ItemGroup>
     <ProjectReference Include="..\..\..\src\Microsoft.AspNetCore.OData\Microsoft.AspNetCore.OData.csproj" />
