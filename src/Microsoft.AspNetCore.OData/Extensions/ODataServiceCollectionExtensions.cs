--- conflicted
+++ resolved
@@ -70,24 +70,6 @@
                 options.ValueProviderFactories.Insert(0, new ODataValueProviderFactory());
             });
 
-<<<<<<< HEAD
-#if NETCOREAPP3_0
-            // We need to decorate the ActionSelector.
-            var selector = services.First(s => s.ServiceType == typeof(IActionSelector) && s.ImplementationType != null);
-            services.Remove(selector);
-            services.Add(new ServiceDescriptor(selector.ImplementationType, selector.ImplementationType, ServiceLifetime.Singleton));
-
-            // Add our action selector. The ODataActionSelector creates an ActionSelector in it's constructor
-            // and pass all non-OData calls to this inner selector.
-            services.AddSingleton<IActionSelector>(s =>
-            {
-                return new ODataActionSelector((IActionSelector)s.GetRequiredService(selector.ImplementationType));
-            });
-#else
-            // Add our action selector. The ODataActionSelector creates an ActionSelector in it's constructor
-            // and pass all non-OData calls to this inner selector.
-            services.AddSingleton<IActionSelector, ODataActionSelector>();
-=======
 #if NETSTANDARD2_0
             // Add our action selector. The ODataActionSelector creates an ActionSelector in it's constructor
             // and pass all non-OData calls to this inner selector.
@@ -122,7 +104,6 @@
             {
                 return new ODataEndpointLinkGenerator((LinkGenerator)s.GetRequiredService(linkGenerator.ImplementationType));
             });
->>>>>>> 80016623
 #endif
 
             // Add the ActionContextAccessor; this allows access to the ActionContext which is needed
