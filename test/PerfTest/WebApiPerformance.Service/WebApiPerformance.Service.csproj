--- conflicted
+++ resolved
@@ -22,13 +22,10 @@
     <IISExpressUseClassicPipelineMode />
     <UseGlobalApplicationHostFile />
     <TestType Condition=" '$(TestType)' == '' ">Private</TestType>
-    <Use64BitIISExpress />
   </PropertyGroup>
   <Choose>
     <When Condition=" '$(TestType)'=='Private' ">
       <ItemGroup>
-<<<<<<< HEAD
-=======
     <Reference Include="Microsoft.OData.Core, Version=7.5.0.20627, Culture=neutral, PublicKeyToken=31bf3856ad364e35, processorArchitecture=MSIL">
       <HintPath>..\..\..\sln\packages\Microsoft.OData.Core.7.5.0\lib\portable-net45+win8+wpa81\Microsoft.OData.Core.dll</HintPath>
       <Private>True</Private>
@@ -41,7 +38,6 @@
       <HintPath>..\..\..\sln\packages\Microsoft.Spatial.7.5.0\lib\portable-net45+win8+wpa81\Microsoft.Spatial.dll</HintPath>
       <Private>True</Private>
     </Reference>
->>>>>>> 9e447bd7
         <ProjectReference Include="..\..\..\src\Microsoft.AspNet.OData\Microsoft.AspNet.OData.csproj">
           <Project>{a6f9775d-f7e2-424e-8363-79644a73038f}</Project>
           <Name>Microsoft.AspNet.OData</Name>
@@ -71,15 +67,6 @@
   </Choose>
   <ItemGroup>
     <Reference Include="Microsoft.CSharp" />
-    <Reference Include="Microsoft.OData.Core, Version=7.5.0.20627, Culture=neutral, PublicKeyToken=31bf3856ad364e35, processorArchitecture=MSIL">
-      <HintPath>..\..\..\sln\packages\Microsoft.OData.Core.7.5.0\lib\portable-net45+win8+wpa81\Microsoft.OData.Core.dll</HintPath>
-    </Reference>
-    <Reference Include="Microsoft.OData.Edm, Version=7.5.0.20627, Culture=neutral, PublicKeyToken=31bf3856ad364e35, processorArchitecture=MSIL">
-      <HintPath>..\..\..\sln\packages\Microsoft.OData.Edm.7.5.0\lib\portable-net45+win8+wpa81\Microsoft.OData.Edm.dll</HintPath>
-    </Reference>
-    <Reference Include="Microsoft.Spatial, Version=7.5.0.20627, Culture=neutral, PublicKeyToken=31bf3856ad364e35, processorArchitecture=MSIL">
-      <HintPath>..\..\..\sln\packages\Microsoft.Spatial.7.5.0\lib\portable-net45+win8+wpa81\Microsoft.Spatial.dll</HintPath>
-    </Reference>
     <Reference Include="Newtonsoft.Json, Version=10.0.0.0, Culture=neutral, PublicKeyToken=30ad4fe6b2a6aeed, processorArchitecture=MSIL">
       <HintPath>..\..\..\sln\packages\Newtonsoft.Json.10.0.3\lib\net45\Newtonsoft.Json.dll</HintPath>
       <Private>True</Private>
