﻿<?xml version="1.0" encoding="utf-8"?>
<Project ToolsVersion="15.0" xmlns="http://schemas.microsoft.com/developer/msbuild/2003">
  <Import Project="..\..\..\..\sln\packages\xunit.runner.visualstudio.2.3.1\build\net20\xunit.runner.visualstudio.props" Condition="Exists('..\..\..\..\sln\packages\xunit.runner.visualstudio.2.3.1\build\net20\xunit.runner.visualstudio.props')" />
  <Import Project="..\..\..\..\sln\packages\xunit.core.2.3.1\build\xunit.core.props" Condition="Exists('..\..\..\..\sln\packages\xunit.core.2.3.1\build\xunit.core.props')" />
  <Import Project="..\..\..\..\tools\WebStack.settings.targets" />
  <PropertyGroup>
    <ProjectGuid>{0073FACD-2887-4D0A-8D3E-BAA17749B629}</ProjectGuid>
    <OutputType>Library</OutputType>
    <AppDesignerFolder>Properties</AppDesignerFolder>
    <RootNamespace>Microsoft.Test.E2E.AspNet.OData</RootNamespace>
    <AssemblyName>Microsoft.Test.E2E.AspNetCore.OData</AssemblyName>
    <TargetFrameworkVersion>v4.6.1</TargetFrameworkVersion>
    <OutputPath>$(WebStackRootPath)bin\$(Configuration)\E2ETest\AspNetCore\</OutputPath>
    <SolutionDir Condition="$(SolutionDir) == '' Or $(SolutionDir) == '*Undefined*'">$(WebStackRootPath)sln\</SolutionDir>
    <DefineConstants>$(DefineConstants);ASPNETODATA;ASPNETWEBAPI;NETCORE;NETCORE2x;PORTABLELIB</DefineConstants>
    <FileAlignment>512</FileAlignment>
    <NuGetPackageImportStamp>
    </NuGetPackageImportStamp>
  </PropertyGroup>
  <ItemGroup>
    <Compile Include="..\Batch\Client\DefaultBatchGeneratedClient.cs">
      <Link>Batch\Client\DefaultBatchGeneratedClient.cs</Link>
    </Compile>
    <Compile Include="..\Batch\Client\UnbufferedBatchGeneratedClient.cs">
      <Link>Batch\Client\UnbufferedBatchGeneratedClient.cs</Link>
    </Compile>
    <Compile Include="..\Batch\Tests\DataServicesClient\DefaultODataBatchHandlerTests.cs">
      <Link>Batch\Tests\DataServicesClient\DefaultODataBatchHandlerTests.cs</Link>
    </Compile>
    <Compile Include="..\Batch\Tests\DataServicesClient\UnbufferedODataBatchHandlerTests.cs">
      <Link>Batch\Tests\DataServicesClient\UnbufferedODataBatchHandlerTests.cs</Link>
    </Compile>
    <Compile Include="..\Common\Controllers\ModelStateErrorHandlingAttribute.cs">
      <Link>Common\Controllers\ModelStateErrorHandlingAttribute.cs</Link>
    </Compile>
    <Compile Include="..\Common\Controllers\TestControllers.cs">
      <Link>Common\Controllers\TestControllers.cs</Link>
    </Compile>
    <Compile Include="..\Common\Execution\WebHostLogExceptionFilter.cs">
      <Link>Common\Execution\WebHostLogExceptionFilter.cs</Link>
    </Compile>
    <Compile Include="..\Common\Execution\WebHostTestFixture.cs">
      <Link>Common\Execution\WebHostTestFixture.cs</Link>
    </Compile>
    <Compile Include="..\Common\Extensions\HttpClientExtension.cs">
      <Link>Common\Extensions\HttpClientExtension.cs</Link>
    </Compile>
    <Compile Include="..\Common\Extensions\HttpRequestExtensions.cs">
      <Link>Common\Extensions\HttpRequestExtensions.cs</Link>
    </Compile>
    <Compile Include="..\Common\Extensions\ResourceContextExtensions.cs">
      <Link>Common\Extensions\ResourceContextExtensions.cs</Link>
    </Compile>
    <Compile Include="..\Common\FormatterFactory.cs">
      <Link>Common\FormatterFactory.cs</Link>
    </Compile>
    <Compile Include="..\Common\ResourceContextHelper.cs">
      <Link>Common\ResourceContextHelper.cs</Link>
    </Compile>
    <Compile Include="..\Common\TestAttributeRoutingConvention.cs">
      <Link>Common\TestAttributeRoutingConvention.cs</Link>
    </Compile>
    <Compile Include="..\Common\TestControllerContext.cs">
      <Link>Common\TestControllerContext.cs</Link>
    </Compile>
    <Compile Include="..\Common\TestEntitySetRoutingConvention.cs">
      <Link>Common\TestEntitySetRoutingConvention.cs</Link>
    </Compile>
    <Compile Include="..\QueryComposition\EFWideCustomer.cs">
      <Link>QueryComposition\EFWideCustomer.cs</Link>
    </Compile>
    <Compile Include="..\Routing\AttributeRoutingTests.cs">
      <Link>Routing\AttributeRoutingTests.cs</Link>
    </Compile>
<<<<<<< HEAD
    <Compile Include="Aggregation\LinqToSqlDatabaseContext.cs" />
=======
    <Compile Include="DependencyInjection\CustomizeSkipTokenImplementationTest.cs" />
>>>>>>> 52161d4a
    <Compile Include="Properties\AssemblyInfo.cs" />
    <None Include="App.config" />
    <None Include="packages.config">
      <SubType>Designer</SubType>
    </None>
    <Compile Include="..\Aggregation\AggregationController.cs">
      <Link>Aggregation\AggregationController.cs</Link>
    </Compile>
    <Compile Include="..\Aggregation\AggregationDataModel.cs">
      <Link>Aggregation\AggregationDataModel.cs</Link>
    </Compile>
    <Compile Include="..\Aggregation\AggregationContextCore.cs">
      <Link>Aggregation\AggregationContextCore.cs</Link>
    </Compile>
    <Compile Include="..\Aggregation\AggregationEdmModel.cs">
      <Link>Aggregation\AggregationEdmModel.cs</Link>
    </Compile>
    <Compile Include="..\Aggregation\AggregationTests.cs">
      <Link>Aggregation\AggregationTests.cs</Link>
    </Compile>
    <Compile Include="..\EntitySetAggregation\EntitySetAggregationController.cs">
      <Link>EntitySetAggregation\EntitySetAggregationController.cs</Link>
    </Compile>
    <Compile Include="..\EntitySetAggregation\EntitySetAggregationDataModel.cs">
      <Link>EntitySetAggregation\EntitySetAggregationDataModel.cs</Link>
    </Compile>
    <Compile Include="..\EntitySetAggregation\EntitySetAggregationEdmModel.cs">
      <Link>EntitySetAggregation\EntitySetAggregationEdmModel.cs</Link>
    </Compile>
    <Compile Include="..\EntitySetAggregation\EntitySetAggregationTests.cs">
      <Link>EntitySetAggregation\EntitySetAggregationTests.cs</Link>
    </Compile>
    <Compile Include="..\Aggregation\PagedAggregationTests.cs">
      <Link>Aggregation\PagedAggregationTests.cs</Link>
    </Compile>
    <Compile Include="..\Aggregation\PagedCustomersController.cs">
      <Link>Aggregation\PagedCustomersController.cs</Link>
    </Compile>
    <Compile Include="..\AlternateKeys\AlternateKeysController.cs">
      <Link>AlternateKeys\AlternateKeysController.cs</Link>
    </Compile>
    <Compile Include="..\AlternateKeys\AlternateKeysDataSource.cs">
      <Link>AlternateKeys\AlternateKeysDataSource.cs</Link>
    </Compile>
    <Compile Include="..\AlternateKeys\AlternateKeysEdmModel.cs">
      <Link>AlternateKeys\AlternateKeysEdmModel.cs</Link>
    </Compile>
    <Compile Include="..\AlternateKeys\AlternateKeysTest.cs">
      <Link>AlternateKeys\AlternateKeysTest.cs</Link>
    </Compile>
    <Compile Include="..\AutoExpand\AutoExpandController.cs">
      <Link>AutoExpand\AutoExpandController.cs</Link>
    </Compile>
    <Compile Include="..\AutoExpand\AutoExpandDataModel.cs">
      <Link>AutoExpand\AutoExpandDataModel.cs</Link>
    </Compile>
    <Compile Include="..\AutoExpand\AutoExpandEdmModel.cs">
      <Link>AutoExpand\AutoExpandEdmModel.cs</Link>
    </Compile>
    <Compile Include="..\AutoExpand\AutoExpandTests.cs">
      <Link>AutoExpand\AutoExpandTests.cs</Link>
    </Compile>
    <Compile Include="..\BoundOperation\BoundOperationController.cs">
      <Link>BoundOperation\BoundOperationController.cs</Link>
    </Compile>
    <Compile Include="..\BoundOperation\BoundOperationDataModel.cs">
      <Link>BoundOperation\BoundOperationDataModel.cs</Link>
    </Compile>
    <Compile Include="..\BoundOperation\BoundOperationEdmModel.cs">
      <Link>BoundOperation\BoundOperationEdmModel.cs</Link>
    </Compile>
    <Compile Include="..\BoundOperation\BoundOperationTest.cs">
      <Link>BoundOperation\BoundOperationTest.cs</Link>
    </Compile>
    <Compile Include="..\Cast\CastContext.cs">
      <Link>Cast\CastContext.cs</Link>
    </Compile>
    <Compile Include="..\Cast\CastControllers.cs">
      <Link>Cast\CastControllers.cs</Link>
    </Compile>
    <Compile Include="..\Cast\CastDataModel.cs">
      <Link>Cast\CastDataModel.cs</Link>
    </Compile>
    <Compile Include="..\Cast\CastEdmModel.cs">
      <Link>Cast\CastEdmModel.cs</Link>
    </Compile>
    <Compile Include="..\Cast\CastTest.cs">
      <Link>Cast\CastTest.cs</Link>
    </Compile>
    <Compile Include="..\Common\AssertExtension.cs">
      <Link>Common\AssertExtension.cs</Link>
    </Compile>
    <Compile Include="..\Common\AttackStringBuilder.cs">
      <Link>Common\AttackStringBuilder.cs</Link>
    </Compile>
    <Compile Include="..\Common\ComparisonHelper.cs">
      <Link>Common\ComparisonHelper.cs</Link>
    </Compile>
    <Compile Include="..\Common\Container.cs">
      <Link>Common\Container.cs</Link>
    </Compile>
    <Compile Include="..\Common\Controllers\AsyncInMemoryODataController.cs">
      <Link>Common\Controllers\AsyncInMemoryODataController.cs</Link>
    </Compile>
    <Compile Include="..\Common\Controllers\TypeLibrary\ComplexTypes.cs">
      <Link>Common\Controllers\TypeLibrary\ComplexTypes.cs</Link>
    </Compile>
    <Compile Include="..\Common\Controllers\TypeLibrary\ModelBindingBasedComplexTypes.cs">
      <Link>Common\Controllers\TypeLibrary\ModelBindingBasedComplexTypes.cs</Link>
    </Compile>
    <Compile Include="..\Common\DataServiceContextAsyncExtension.cs">
      <Link>Common\DataServiceContextAsyncExtension.cs</Link>
    </Compile>
    <Compile Include="..\Common\DataServiceQueryExtensions.cs">
      <Link>Common\DataServiceQueryExtensions.cs</Link>
    </Compile>
    <Compile Include="..\Common\Execution\PortArranger.cs">
      <Link>Common\Execution\PortArranger.cs</Link>
    </Compile>
    <Compile Include="..\Common\Execution\SecurityHelper.cs">
      <Link>Common\Execution\SecurityHelper.cs</Link>
    </Compile>
    <Compile Include="..\Common\Execution\WebHostTestBase.cs">
      <Link>Common\Execution\WebHostTestBase.cs</Link>
    </Compile>
    <Compile Include="..\Common\Execution\WebRouteConfiguration.cs">
      <Link>Common\Execution\WebRouteConfiguration.cs</Link>
    </Compile>
    <Compile Include="..\Common\Extensions\HttpConfigurationExtensions.cs">
      <Link>Common\Extensions\HttpConfigurationExtensions.cs</Link>
    </Compile>
    <Compile Include="..\Common\Extensions\HttpContentExtensions.cs">
      <Link>Common\Extensions\HttpContentExtensions.cs</Link>
    </Compile>
    <Compile Include="..\Common\Extensions\ODataPathHandlerExtensions.cs">
      <Link>Common\Extensions\ODataPathHandlerExtensions.cs</Link>
    </Compile>
    <Compile Include="..\Common\HttpClientExtensions.cs">
      <Link>Common\HttpClientExtensions.cs</Link>
    </Compile>
    <Compile Include="..\Common\Instancing\CharsToUseBuilder.cs">
      <Link>Common\Instancing\CharsToUseBuilder.cs</Link>
    </Compile>
    <Compile Include="..\Common\Instancing\ComplexTypeInstanceCreator.cs">
      <Link>Common\Instancing\ComplexTypeInstanceCreator.cs</Link>
    </Compile>
    <Compile Include="..\Common\Instancing\CookieHeaderValueInstanceCreator.cs">
      <Link>Common\Instancing\CookieHeaderValueInstanceCreator.cs</Link>
    </Compile>
    <Compile Include="..\Common\Instancing\CreatorSettings.cs">
      <Link>Common\Instancing\CreatorSettings.cs</Link>
    </Compile>
    <Compile Include="..\Common\Instancing\InstanceCreator.cs">
      <Link>Common\Instancing\InstanceCreator.cs</Link>
    </Compile>
    <Compile Include="..\Common\Instancing\InstanceCreatorSurrogate.cs">
      <Link>Common\Instancing\InstanceCreatorSurrogate.cs</Link>
    </Compile>
    <Compile Include="..\Common\Instancing\JTokenInstanceCreator.cs">
      <Link>Common\Instancing\JTokenInstanceCreator.cs</Link>
    </Compile>
    <Compile Include="..\Common\Instancing\PrimitiveCreator.cs">
      <Link>Common\Instancing\PrimitiveCreator.cs</Link>
    </Compile>
    <Compile Include="..\Common\Instancing\RandomSeedGenerator.cs">
      <Link>Common\Instancing\RandomSeedGenerator.cs</Link>
    </Compile>
    <Compile Include="..\Common\Instancing\SyntaxCreator.cs">
      <Link>Common\Instancing\SyntaxCreator.cs</Link>
    </Compile>
    <Compile Include="..\Common\Instancing\ULongJsonNetRangeLimitSurrogate.cs">
      <Link>Common\Instancing\ULongJsonNetRangeLimitSurrogate.cs</Link>
    </Compile>
    <Compile Include="..\Common\JObjectExtensions.cs">
      <Link>Common\JObjectExtensions.cs</Link>
    </Compile>
    <Compile Include="..\Common\JsonAssert.cs">
      <Link>Common\JsonAssert.cs</Link>
    </Compile>
    <Compile Include="..\Common\LinkRoutingConvention2.cs">
      <Link>Common\LinkRoutingConvention2.cs</Link>
    </Compile>
    <Compile Include="..\Common\Models\ModelHelper.cs">
      <Link>Common\Models\ModelHelper.cs</Link>
    </Compile>
    <Compile Include="..\Common\Models\Movie\Movie.cs">
      <Link>Common\Models\Movie\Movie.cs</Link>
    </Compile>
    <Compile Include="..\Common\Models\NopCommerce\BaseEntity.cs">
      <Link>Common\Models\NopCommerce\BaseEntity.cs</Link>
    </Compile>
    <Compile Include="..\Common\Models\NopCommerce\Configuration\ISettings.cs">
      <Link>Common\Models\NopCommerce\Configuration\ISettings.cs</Link>
    </Compile>
    <Compile Include="..\Common\Models\NopCommerce\Domain\Affiliates\Affiliate.cs">
      <Link>Common\Models\NopCommerce\Domain\Affiliates\Affiliate.cs</Link>
    </Compile>
    <Compile Include="..\Common\Models\NopCommerce\Domain\Blogs\BlogComment.cs">
      <Link>Common\Models\NopCommerce\Domain\Blogs\BlogComment.cs</Link>
    </Compile>
    <Compile Include="..\Common\Models\NopCommerce\Domain\Blogs\BlogExtensions.cs">
      <Link>Common\Models\NopCommerce\Domain\Blogs\BlogExtensions.cs</Link>
    </Compile>
    <Compile Include="..\Common\Models\NopCommerce\Domain\Blogs\BlogPost.cs">
      <Link>Common\Models\NopCommerce\Domain\Blogs\BlogPost.cs</Link>
    </Compile>
    <Compile Include="..\Common\Models\NopCommerce\Domain\Blogs\BlogPostTag.cs">
      <Link>Common\Models\NopCommerce\Domain\Blogs\BlogPostTag.cs</Link>
    </Compile>
    <Compile Include="..\Common\Models\NopCommerce\Domain\Blogs\BlogSettings.cs">
      <Link>Common\Models\NopCommerce\Domain\Blogs\BlogSettings.cs</Link>
    </Compile>
    <Compile Include="..\Common\Models\NopCommerce\Domain\Catalog\AttributeControlType.cs">
      <Link>Common\Models\NopCommerce\Domain\Catalog\AttributeControlType.cs</Link>
    </Compile>
    <Compile Include="..\Common\Models\NopCommerce\Domain\Catalog\BackInStockSubscription.cs">
      <Link>Common\Models\NopCommerce\Domain\Catalog\BackInStockSubscription.cs</Link>
    </Compile>
    <Compile Include="..\Common\Models\NopCommerce\Domain\Catalog\BackorderMode.cs">
      <Link>Common\Models\NopCommerce\Domain\Catalog\BackorderMode.cs</Link>
    </Compile>
    <Compile Include="..\Common\Models\NopCommerce\Domain\Catalog\CatalogSettings.cs">
      <Link>Common\Models\NopCommerce\Domain\Catalog\CatalogSettings.cs</Link>
    </Compile>
    <Compile Include="..\Common\Models\NopCommerce\Domain\Catalog\Category.cs">
      <Link>Common\Models\NopCommerce\Domain\Catalog\Category.cs</Link>
    </Compile>
    <Compile Include="..\Common\Models\NopCommerce\Domain\Catalog\CategoryTemplate.cs">
      <Link>Common\Models\NopCommerce\Domain\Catalog\CategoryTemplate.cs</Link>
    </Compile>
    <Compile Include="..\Common\Models\NopCommerce\Domain\Catalog\CrossSellProduct.cs">
      <Link>Common\Models\NopCommerce\Domain\Catalog\CrossSellProduct.cs</Link>
    </Compile>
    <Compile Include="..\Common\Models\NopCommerce\Domain\Catalog\DownloadActivationType.cs">
      <Link>Common\Models\NopCommerce\Domain\Catalog\DownloadActivationType.cs</Link>
    </Compile>
    <Compile Include="..\Common\Models\NopCommerce\Domain\Catalog\GiftCardType.cs">
      <Link>Common\Models\NopCommerce\Domain\Catalog\GiftCardType.cs</Link>
    </Compile>
    <Compile Include="..\Common\Models\NopCommerce\Domain\Catalog\LowStockActivity.cs">
      <Link>Common\Models\NopCommerce\Domain\Catalog\LowStockActivity.cs</Link>
    </Compile>
    <Compile Include="..\Common\Models\NopCommerce\Domain\Catalog\ManageInventoryMethod.cs">
      <Link>Common\Models\NopCommerce\Domain\Catalog\ManageInventoryMethod.cs</Link>
    </Compile>
    <Compile Include="..\Common\Models\NopCommerce\Domain\Catalog\Manufacturer.cs">
      <Link>Common\Models\NopCommerce\Domain\Catalog\Manufacturer.cs</Link>
    </Compile>
    <Compile Include="..\Common\Models\NopCommerce\Domain\Catalog\ManufacturerTemplate.cs">
      <Link>Common\Models\NopCommerce\Domain\Catalog\ManufacturerTemplate.cs</Link>
    </Compile>
    <Compile Include="..\Common\Models\NopCommerce\Domain\Catalog\PriceRange.cs">
      <Link>Common\Models\NopCommerce\Domain\Catalog\PriceRange.cs</Link>
    </Compile>
    <Compile Include="..\Common\Models\NopCommerce\Domain\Catalog\Product.cs">
      <Link>Common\Models\NopCommerce\Domain\Catalog\Product.cs</Link>
    </Compile>
    <Compile Include="..\Common\Models\NopCommerce\Domain\Catalog\ProductAttribute.cs">
      <Link>Common\Models\NopCommerce\Domain\Catalog\ProductAttribute.cs</Link>
    </Compile>
    <Compile Include="..\Common\Models\NopCommerce\Domain\Catalog\ProductCategory.cs">
      <Link>Common\Models\NopCommerce\Domain\Catalog\ProductCategory.cs</Link>
    </Compile>
    <Compile Include="..\Common\Models\NopCommerce\Domain\Catalog\ProductManufacturer.cs">
      <Link>Common\Models\NopCommerce\Domain\Catalog\ProductManufacturer.cs</Link>
    </Compile>
    <Compile Include="..\Common\Models\NopCommerce\Domain\Catalog\ProductPicture.cs">
      <Link>Common\Models\NopCommerce\Domain\Catalog\ProductPicture.cs</Link>
    </Compile>
    <Compile Include="..\Common\Models\NopCommerce\Domain\Catalog\ProductReview.cs">
      <Link>Common\Models\NopCommerce\Domain\Catalog\ProductReview.cs</Link>
    </Compile>
    <Compile Include="..\Common\Models\NopCommerce\Domain\Catalog\ProductReviewHelpfulness.cs">
      <Link>Common\Models\NopCommerce\Domain\Catalog\ProductReviewHelpfulness.cs</Link>
    </Compile>
    <Compile Include="..\Common\Models\NopCommerce\Domain\Catalog\ProductSortingEnum.cs">
      <Link>Common\Models\NopCommerce\Domain\Catalog\ProductSortingEnum.cs</Link>
    </Compile>
    <Compile Include="..\Common\Models\NopCommerce\Domain\Catalog\ProductSpecificationAttribute.cs">
      <Link>Common\Models\NopCommerce\Domain\Catalog\ProductSpecificationAttribute.cs</Link>
    </Compile>
    <Compile Include="..\Common\Models\NopCommerce\Domain\Catalog\ProductTag.cs">
      <Link>Common\Models\NopCommerce\Domain\Catalog\ProductTag.cs</Link>
    </Compile>
    <Compile Include="..\Common\Models\NopCommerce\Domain\Catalog\ProductTemplate.cs">
      <Link>Common\Models\NopCommerce\Domain\Catalog\ProductTemplate.cs</Link>
    </Compile>
    <Compile Include="..\Common\Models\NopCommerce\Domain\Catalog\ProductVariant.cs">
      <Link>Common\Models\NopCommerce\Domain\Catalog\ProductVariant.cs</Link>
    </Compile>
    <Compile Include="..\Common\Models\NopCommerce\Domain\Catalog\ProductVariantAttribute.cs">
      <Link>Common\Models\NopCommerce\Domain\Catalog\ProductVariantAttribute.cs</Link>
    </Compile>
    <Compile Include="..\Common\Models\NopCommerce\Domain\Catalog\ProductVariantAttributeCombination.cs">
      <Link>Common\Models\NopCommerce\Domain\Catalog\ProductVariantAttributeCombination.cs</Link>
    </Compile>
    <Compile Include="..\Common\Models\NopCommerce\Domain\Catalog\ProductVariantAttributeValue.cs">
      <Link>Common\Models\NopCommerce\Domain\Catalog\ProductVariantAttributeValue.cs</Link>
    </Compile>
    <Compile Include="..\Common\Models\NopCommerce\Domain\Catalog\ProductVariantExtensions.cs">
      <Link>Common\Models\NopCommerce\Domain\Catalog\ProductVariantExtensions.cs</Link>
    </Compile>
    <Compile Include="..\Common\Models\NopCommerce\Domain\Catalog\RecurringProductCyclePeriod.cs">
      <Link>Common\Models\NopCommerce\Domain\Catalog\RecurringProductCyclePeriod.cs</Link>
    </Compile>
    <Compile Include="..\Common\Models\NopCommerce\Domain\Catalog\RelatedProduct.cs">
      <Link>Common\Models\NopCommerce\Domain\Catalog\RelatedProduct.cs</Link>
    </Compile>
    <Compile Include="..\Common\Models\NopCommerce\Domain\Catalog\SpecificationAttribute.cs">
      <Link>Common\Models\NopCommerce\Domain\Catalog\SpecificationAttribute.cs</Link>
    </Compile>
    <Compile Include="..\Common\Models\NopCommerce\Domain\Catalog\SpecificationAttributeOption.cs">
      <Link>Common\Models\NopCommerce\Domain\Catalog\SpecificationAttributeOption.cs</Link>
    </Compile>
    <Compile Include="..\Common\Models\NopCommerce\Domain\Catalog\SpecificationAttributeOptionFilter.cs">
      <Link>Common\Models\NopCommerce\Domain\Catalog\SpecificationAttributeOptionFilter.cs</Link>
    </Compile>
    <Compile Include="..\Common\Models\NopCommerce\Domain\Catalog\TierPrice.cs">
      <Link>Common\Models\NopCommerce\Domain\Catalog\TierPrice.cs</Link>
    </Compile>
    <Compile Include="..\Common\Models\NopCommerce\Domain\Cms\WidgetSettings.cs">
      <Link>Common\Models\NopCommerce\Domain\Cms\WidgetSettings.cs</Link>
    </Compile>
    <Compile Include="..\Common\Models\NopCommerce\Domain\Common\Address.cs">
      <Link>Common\Models\NopCommerce\Domain\Common\Address.cs</Link>
    </Compile>
    <Compile Include="..\Common\Models\NopCommerce\Domain\Common\AdminAreaSettings.cs">
      <Link>Common\Models\NopCommerce\Domain\Common\AdminAreaSettings.cs</Link>
    </Compile>
    <Compile Include="..\Common\Models\NopCommerce\Domain\Common\CommonSettings.cs">
      <Link>Common\Models\NopCommerce\Domain\Common\CommonSettings.cs</Link>
    </Compile>
    <Compile Include="..\Common\Models\NopCommerce\Domain\Common\FulltextSearchMode.cs">
      <Link>Common\Models\NopCommerce\Domain\Common\FulltextSearchMode.cs</Link>
    </Compile>
    <Compile Include="..\Common\Models\NopCommerce\Domain\Common\GenericAttribute.cs">
      <Link>Common\Models\NopCommerce\Domain\Common\GenericAttribute.cs</Link>
    </Compile>
    <Compile Include="..\Common\Models\NopCommerce\Domain\Common\PdfSettings.cs">
      <Link>Common\Models\NopCommerce\Domain\Common\PdfSettings.cs</Link>
    </Compile>
    <Compile Include="..\Common\Models\NopCommerce\Domain\Configuration\Setting.cs">
      <Link>Common\Models\NopCommerce\Domain\Configuration\Setting.cs</Link>
    </Compile>
    <Compile Include="..\Common\Models\NopCommerce\Domain\Customers\BestCustomerReportLine.cs">
      <Link>Common\Models\NopCommerce\Domain\Customers\BestCustomerReportLine.cs</Link>
    </Compile>
    <Compile Include="..\Common\Models\NopCommerce\Domain\Customers\Customer.cs">
      <Link>Common\Models\NopCommerce\Domain\Customers\Customer.cs</Link>
    </Compile>
    <Compile Include="..\Common\Models\NopCommerce\Domain\Customers\CustomerContent.cs">
      <Link>Common\Models\NopCommerce\Domain\Customers\CustomerContent.cs</Link>
    </Compile>
    <Compile Include="..\Common\Models\NopCommerce\Domain\Customers\CustomerNameFormat.cs">
      <Link>Common\Models\NopCommerce\Domain\Customers\CustomerNameFormat.cs</Link>
    </Compile>
    <Compile Include="..\Common\Models\NopCommerce\Domain\Customers\CustomerRole.cs">
      <Link>Common\Models\NopCommerce\Domain\Customers\CustomerRole.cs</Link>
    </Compile>
    <Compile Include="..\Common\Models\NopCommerce\Domain\Customers\CustomerSettings.cs">
      <Link>Common\Models\NopCommerce\Domain\Customers\CustomerSettings.cs</Link>
    </Compile>
    <Compile Include="..\Common\Models\NopCommerce\Domain\Customers\ExternalAuthenticationRecord.cs">
      <Link>Common\Models\NopCommerce\Domain\Customers\ExternalAuthenticationRecord.cs</Link>
    </Compile>
    <Compile Include="..\Common\Models\NopCommerce\Domain\Customers\ExternalAuthenticationSettings.cs">
      <Link>Common\Models\NopCommerce\Domain\Customers\ExternalAuthenticationSettings.cs</Link>
    </Compile>
    <Compile Include="..\Common\Models\NopCommerce\Domain\Customers\PasswordFormat.cs">
      <Link>Common\Models\NopCommerce\Domain\Customers\PasswordFormat.cs</Link>
    </Compile>
    <Compile Include="..\Common\Models\NopCommerce\Domain\Customers\RewardPointsHistory.cs">
      <Link>Common\Models\NopCommerce\Domain\Customers\RewardPointsHistory.cs</Link>
    </Compile>
    <Compile Include="..\Common\Models\NopCommerce\Domain\Customers\RewardPointsSettings.cs">
      <Link>Common\Models\NopCommerce\Domain\Customers\RewardPointsSettings.cs</Link>
    </Compile>
    <Compile Include="..\Common\Models\NopCommerce\Domain\Customers\SystemCustomerAttributeNames.cs">
      <Link>Common\Models\NopCommerce\Domain\Customers\SystemCustomerAttributeNames.cs</Link>
    </Compile>
    <Compile Include="..\Common\Models\NopCommerce\Domain\Customers\SystemCustomerNames.cs">
      <Link>Common\Models\NopCommerce\Domain\Customers\SystemCustomerNames.cs</Link>
    </Compile>
    <Compile Include="..\Common\Models\NopCommerce\Domain\Customers\SystemCustomerRoleNames.cs">
      <Link>Common\Models\NopCommerce\Domain\Customers\SystemCustomerRoleNames.cs</Link>
    </Compile>
    <Compile Include="..\Common\Models\NopCommerce\Domain\Customers\UserRegistrationType.cs">
      <Link>Common\Models\NopCommerce\Domain\Customers\UserRegistrationType.cs</Link>
    </Compile>
    <Compile Include="..\Common\Models\NopCommerce\Domain\Directory\CountryOrRegion.cs">
      <Link>Common\Models\NopCommerce\Domain\Directory\CountryOrRegion.cs</Link>
    </Compile>
    <Compile Include="..\Common\Models\NopCommerce\Domain\Directory\Currency.cs">
      <Link>Common\Models\NopCommerce\Domain\Directory\Currency.cs</Link>
    </Compile>
    <Compile Include="..\Common\Models\NopCommerce\Domain\Directory\CurrencySettings.cs">
      <Link>Common\Models\NopCommerce\Domain\Directory\CurrencySettings.cs</Link>
    </Compile>
    <Compile Include="..\Common\Models\NopCommerce\Domain\Directory\ExchangeRate.cs">
      <Link>Common\Models\NopCommerce\Domain\Directory\ExchangeRate.cs</Link>
    </Compile>
    <Compile Include="..\Common\Models\NopCommerce\Domain\Directory\MeasureDimension.cs">
      <Link>Common\Models\NopCommerce\Domain\Directory\MeasureDimension.cs</Link>
    </Compile>
    <Compile Include="..\Common\Models\NopCommerce\Domain\Directory\MeasureSettings.cs">
      <Link>Common\Models\NopCommerce\Domain\Directory\MeasureSettings.cs</Link>
    </Compile>
    <Compile Include="..\Common\Models\NopCommerce\Domain\Directory\MeasureWeight.cs">
      <Link>Common\Models\NopCommerce\Domain\Directory\MeasureWeight.cs</Link>
    </Compile>
    <Compile Include="..\Common\Models\NopCommerce\Domain\Directory\StateProvince.cs">
      <Link>Common\Models\NopCommerce\Domain\Directory\StateProvince.cs</Link>
    </Compile>
    <Compile Include="..\Common\Models\NopCommerce\Domain\Discounts\Discount.cs">
      <Link>Common\Models\NopCommerce\Domain\Discounts\Discount.cs</Link>
    </Compile>
    <Compile Include="..\Common\Models\NopCommerce\Domain\Discounts\DiscountLimitationType.cs">
      <Link>Common\Models\NopCommerce\Domain\Discounts\DiscountLimitationType.cs</Link>
    </Compile>
    <Compile Include="..\Common\Models\NopCommerce\Domain\Discounts\DiscountRequirement.cs">
      <Link>Common\Models\NopCommerce\Domain\Discounts\DiscountRequirement.cs</Link>
    </Compile>
    <Compile Include="..\Common\Models\NopCommerce\Domain\Discounts\DiscountType.cs">
      <Link>Common\Models\NopCommerce\Domain\Discounts\DiscountType.cs</Link>
    </Compile>
    <Compile Include="..\Common\Models\NopCommerce\Domain\Discounts\DiscountUsageHistory.cs">
      <Link>Common\Models\NopCommerce\Domain\Discounts\DiscountUsageHistory.cs</Link>
    </Compile>
    <Compile Include="..\Common\Models\NopCommerce\Domain\Forums\EditorType.cs">
      <Link>Common\Models\NopCommerce\Domain\Forums\EditorType.cs</Link>
    </Compile>
    <Compile Include="..\Common\Models\NopCommerce\Domain\Forums\Forum.cs">
      <Link>Common\Models\NopCommerce\Domain\Forums\Forum.cs</Link>
    </Compile>
    <Compile Include="..\Common\Models\NopCommerce\Domain\Forums\ForumGroup.cs">
      <Link>Common\Models\NopCommerce\Domain\Forums\ForumGroup.cs</Link>
    </Compile>
    <Compile Include="..\Common\Models\NopCommerce\Domain\Forums\ForumPost.cs">
      <Link>Common\Models\NopCommerce\Domain\Forums\ForumPost.cs</Link>
    </Compile>
    <Compile Include="..\Common\Models\NopCommerce\Domain\Forums\ForumSearchType.cs">
      <Link>Common\Models\NopCommerce\Domain\Forums\ForumSearchType.cs</Link>
    </Compile>
    <Compile Include="..\Common\Models\NopCommerce\Domain\Forums\ForumSettings.cs">
      <Link>Common\Models\NopCommerce\Domain\Forums\ForumSettings.cs</Link>
    </Compile>
    <Compile Include="..\Common\Models\NopCommerce\Domain\Forums\ForumSubscription.cs">
      <Link>Common\Models\NopCommerce\Domain\Forums\ForumSubscription.cs</Link>
    </Compile>
    <Compile Include="..\Common\Models\NopCommerce\Domain\Forums\ForumTopic.cs">
      <Link>Common\Models\NopCommerce\Domain\Forums\ForumTopic.cs</Link>
    </Compile>
    <Compile Include="..\Common\Models\NopCommerce\Domain\Forums\ForumTopicType.cs">
      <Link>Common\Models\NopCommerce\Domain\Forums\ForumTopicType.cs</Link>
    </Compile>
    <Compile Include="..\Common\Models\NopCommerce\Domain\Forums\PrivateMessage.cs">
      <Link>Common\Models\NopCommerce\Domain\Forums\PrivateMessage.cs</Link>
    </Compile>
    <Compile Include="..\Common\Models\NopCommerce\Domain\Localization\ILocalizedEntity.cs">
      <Link>Common\Models\NopCommerce\Domain\Localization\ILocalizedEntity.cs</Link>
    </Compile>
    <Compile Include="..\Common\Models\NopCommerce\Domain\Localization\ILocalizedEnum.cs">
      <Link>Common\Models\NopCommerce\Domain\Localization\ILocalizedEnum.cs</Link>
    </Compile>
    <Compile Include="..\Common\Models\NopCommerce\Domain\Localization\Language.cs">
      <Link>Common\Models\NopCommerce\Domain\Localization\Language.cs</Link>
    </Compile>
    <Compile Include="..\Common\Models\NopCommerce\Domain\Localization\LocaleStringResource.cs">
      <Link>Common\Models\NopCommerce\Domain\Localization\LocaleStringResource.cs</Link>
    </Compile>
    <Compile Include="..\Common\Models\NopCommerce\Domain\Localization\LocalizationSettings.cs">
      <Link>Common\Models\NopCommerce\Domain\Localization\LocalizationSettings.cs</Link>
    </Compile>
    <Compile Include="..\Common\Models\NopCommerce\Domain\Localization\LocalizedProperty.cs">
      <Link>Common\Models\NopCommerce\Domain\Localization\LocalizedProperty.cs</Link>
    </Compile>
    <Compile Include="..\Common\Models\NopCommerce\Domain\Logging\ActivityLog.cs">
      <Link>Common\Models\NopCommerce\Domain\Logging\ActivityLog.cs</Link>
    </Compile>
    <Compile Include="..\Common\Models\NopCommerce\Domain\Logging\ActivityLogType.cs">
      <Link>Common\Models\NopCommerce\Domain\Logging\ActivityLogType.cs</Link>
    </Compile>
    <Compile Include="..\Common\Models\NopCommerce\Domain\Logging\Log.cs">
      <Link>Common\Models\NopCommerce\Domain\Logging\Log.cs</Link>
    </Compile>
    <Compile Include="..\Common\Models\NopCommerce\Domain\Logging\LogLevel.cs">
      <Link>Common\Models\NopCommerce\Domain\Logging\LogLevel.cs</Link>
    </Compile>
    <Compile Include="..\Common\Models\NopCommerce\Domain\Media\Download.cs">
      <Link>Common\Models\NopCommerce\Domain\Media\Download.cs</Link>
    </Compile>
    <Compile Include="..\Common\Models\NopCommerce\Domain\Media\MediaSettings.cs">
      <Link>Common\Models\NopCommerce\Domain\Media\MediaSettings.cs</Link>
    </Compile>
    <Compile Include="..\Common\Models\NopCommerce\Domain\Media\Picture.cs">
      <Link>Common\Models\NopCommerce\Domain\Media\Picture.cs</Link>
    </Compile>
    <Compile Include="..\Common\Models\NopCommerce\Domain\Media\PictureType.cs">
      <Link>Common\Models\NopCommerce\Domain\Media\PictureType.cs</Link>
    </Compile>
    <Compile Include="..\Common\Models\NopCommerce\Domain\Messages\Campaign.cs">
      <Link>Common\Models\NopCommerce\Domain\Messages\Campaign.cs</Link>
    </Compile>
    <Compile Include="..\Common\Models\NopCommerce\Domain\Messages\EmailAccount.cs">
      <Link>Common\Models\NopCommerce\Domain\Messages\EmailAccount.cs</Link>
    </Compile>
    <Compile Include="..\Common\Models\NopCommerce\Domain\Messages\EmailAccountSettings.cs">
      <Link>Common\Models\NopCommerce\Domain\Messages\EmailAccountSettings.cs</Link>
    </Compile>
    <Compile Include="..\Common\Models\NopCommerce\Domain\Messages\Events.cs">
      <Link>Common\Models\NopCommerce\Domain\Messages\Events.cs</Link>
    </Compile>
    <Compile Include="..\Common\Models\NopCommerce\Domain\Messages\MessageTemplate.cs">
      <Link>Common\Models\NopCommerce\Domain\Messages\MessageTemplate.cs</Link>
    </Compile>
    <Compile Include="..\Common\Models\NopCommerce\Domain\Messages\MessageTemplatesSettings.cs">
      <Link>Common\Models\NopCommerce\Domain\Messages\MessageTemplatesSettings.cs</Link>
    </Compile>
    <Compile Include="..\Common\Models\NopCommerce\Domain\Messages\NewsLetterSubscription.cs">
      <Link>Common\Models\NopCommerce\Domain\Messages\NewsLetterSubscription.cs</Link>
    </Compile>
    <Compile Include="..\Common\Models\NopCommerce\Domain\Messages\QueuedEmail.cs">
      <Link>Common\Models\NopCommerce\Domain\Messages\QueuedEmail.cs</Link>
    </Compile>
    <Compile Include="..\Common\Models\NopCommerce\Domain\News\NewsComment.cs">
      <Link>Common\Models\NopCommerce\Domain\News\NewsComment.cs</Link>
    </Compile>
    <Compile Include="..\Common\Models\NopCommerce\Domain\News\NewsItem.cs">
      <Link>Common\Models\NopCommerce\Domain\News\NewsItem.cs</Link>
    </Compile>
    <Compile Include="..\Common\Models\NopCommerce\Domain\News\NewsSettings.cs">
      <Link>Common\Models\NopCommerce\Domain\News\NewsSettings.cs</Link>
    </Compile>
    <Compile Include="..\Common\Models\NopCommerce\Domain\Orders\BestsellersReportLine.cs">
      <Link>Common\Models\NopCommerce\Domain\Orders\BestsellersReportLine.cs</Link>
    </Compile>
    <Compile Include="..\Common\Models\NopCommerce\Domain\Orders\CheckoutAttribute.cs">
      <Link>Common\Models\NopCommerce\Domain\Orders\CheckoutAttribute.cs</Link>
    </Compile>
    <Compile Include="..\Common\Models\NopCommerce\Domain\Orders\CheckoutAttributeValue.cs">
      <Link>Common\Models\NopCommerce\Domain\Orders\CheckoutAttributeValue.cs</Link>
    </Compile>
    <Compile Include="..\Common\Models\NopCommerce\Domain\Orders\Events.cs">
      <Link>Common\Models\NopCommerce\Domain\Orders\Events.cs</Link>
    </Compile>
    <Compile Include="..\Common\Models\NopCommerce\Domain\Orders\GiftCard.cs">
      <Link>Common\Models\NopCommerce\Domain\Orders\GiftCard.cs</Link>
    </Compile>
    <Compile Include="..\Common\Models\NopCommerce\Domain\Orders\GiftCardUsageHistory.cs">
      <Link>Common\Models\NopCommerce\Domain\Orders\GiftCardUsageHistory.cs</Link>
    </Compile>
    <Compile Include="..\Common\Models\NopCommerce\Domain\Orders\Order.cs">
      <Link>Common\Models\NopCommerce\Domain\Orders\Order.cs</Link>
    </Compile>
    <Compile Include="..\Common\Models\NopCommerce\Domain\Orders\OrderAverageReportLine.cs">
      <Link>Common\Models\NopCommerce\Domain\Orders\OrderAverageReportLine.cs</Link>
    </Compile>
    <Compile Include="..\Common\Models\NopCommerce\Domain\Orders\OrderAverageReportLineSummary.cs">
      <Link>Common\Models\NopCommerce\Domain\Orders\OrderAverageReportLineSummary.cs</Link>
    </Compile>
    <Compile Include="..\Common\Models\NopCommerce\Domain\Orders\OrderNote.cs">
      <Link>Common\Models\NopCommerce\Domain\Orders\OrderNote.cs</Link>
    </Compile>
    <Compile Include="..\Common\Models\NopCommerce\Domain\Orders\OrderProductVariant.cs">
      <Link>Common\Models\NopCommerce\Domain\Orders\OrderProductVariant.cs</Link>
    </Compile>
    <Compile Include="..\Common\Models\NopCommerce\Domain\Orders\OrderSettings.cs">
      <Link>Common\Models\NopCommerce\Domain\Orders\OrderSettings.cs</Link>
    </Compile>
    <Compile Include="..\Common\Models\NopCommerce\Domain\Orders\OrderStatus.cs">
      <Link>Common\Models\NopCommerce\Domain\Orders\OrderStatus.cs</Link>
    </Compile>
    <Compile Include="..\Common\Models\NopCommerce\Domain\Orders\RecurringPayment.cs">
      <Link>Common\Models\NopCommerce\Domain\Orders\RecurringPayment.cs</Link>
    </Compile>
    <Compile Include="..\Common\Models\NopCommerce\Domain\Orders\RecurringPaymentHistory.cs">
      <Link>Common\Models\NopCommerce\Domain\Orders\RecurringPaymentHistory.cs</Link>
    </Compile>
    <Compile Include="..\Common\Models\NopCommerce\Domain\Orders\ReturnRequest.cs">
      <Link>Common\Models\NopCommerce\Domain\Orders\ReturnRequest.cs</Link>
    </Compile>
    <Compile Include="..\Common\Models\NopCommerce\Domain\Orders\ReturnRequestStatus.cs">
      <Link>Common\Models\NopCommerce\Domain\Orders\ReturnRequestStatus.cs</Link>
    </Compile>
    <Compile Include="..\Common\Models\NopCommerce\Domain\Orders\ShoppingCartItem.cs">
      <Link>Common\Models\NopCommerce\Domain\Orders\ShoppingCartItem.cs</Link>
    </Compile>
    <Compile Include="..\Common\Models\NopCommerce\Domain\Orders\ShoppingCartSettings.cs">
      <Link>Common\Models\NopCommerce\Domain\Orders\ShoppingCartSettings.cs</Link>
    </Compile>
    <Compile Include="..\Common\Models\NopCommerce\Domain\Orders\ShoppingCartType.cs">
      <Link>Common\Models\NopCommerce\Domain\Orders\ShoppingCartType.cs</Link>
    </Compile>
    <Compile Include="..\Common\Models\NopCommerce\Domain\Payments\PaymentSettings.cs">
      <Link>Common\Models\NopCommerce\Domain\Payments\PaymentSettings.cs</Link>
    </Compile>
    <Compile Include="..\Common\Models\NopCommerce\Domain\Payments\PaymentStatus.cs">
      <Link>Common\Models\NopCommerce\Domain\Payments\PaymentStatus.cs</Link>
    </Compile>
    <Compile Include="..\Common\Models\NopCommerce\Domain\Polls\Poll.cs">
      <Link>Common\Models\NopCommerce\Domain\Polls\Poll.cs</Link>
    </Compile>
    <Compile Include="..\Common\Models\NopCommerce\Domain\Polls\PollAnswer.cs">
      <Link>Common\Models\NopCommerce\Domain\Polls\PollAnswer.cs</Link>
    </Compile>
    <Compile Include="..\Common\Models\NopCommerce\Domain\Polls\PollVotingRecord.cs">
      <Link>Common\Models\NopCommerce\Domain\Polls\PollVotingRecord.cs</Link>
    </Compile>
    <Compile Include="..\Common\Models\NopCommerce\Domain\Security\DefaultPermissionRecord.cs">
      <Link>Common\Models\NopCommerce\Domain\Security\DefaultPermissionRecord.cs</Link>
    </Compile>
    <Compile Include="..\Common\Models\NopCommerce\Domain\Security\PermissionRecord.cs">
      <Link>Common\Models\NopCommerce\Domain\Security\PermissionRecord.cs</Link>
    </Compile>
    <Compile Include="..\Common\Models\NopCommerce\Domain\Security\SecuritySettings.cs">
      <Link>Common\Models\NopCommerce\Domain\Security\SecuritySettings.cs</Link>
    </Compile>
    <Compile Include="..\Common\Models\NopCommerce\Domain\Seo\ISlugSupported.cs">
      <Link>Common\Models\NopCommerce\Domain\Seo\ISlugSupported.cs</Link>
    </Compile>
    <Compile Include="..\Common\Models\NopCommerce\Domain\Seo\PageTitleSeoAdjustment.cs">
      <Link>Common\Models\NopCommerce\Domain\Seo\PageTitleSeoAdjustment.cs</Link>
    </Compile>
    <Compile Include="..\Common\Models\NopCommerce\Domain\Seo\SeoSettings.cs">
      <Link>Common\Models\NopCommerce\Domain\Seo\SeoSettings.cs</Link>
    </Compile>
    <Compile Include="..\Common\Models\NopCommerce\Domain\Seo\UrlRecord.cs">
      <Link>Common\Models\NopCommerce\Domain\Seo\UrlRecord.cs</Link>
    </Compile>
    <Compile Include="..\Common\Models\NopCommerce\Domain\Shipping\Shipment.cs">
      <Link>Common\Models\NopCommerce\Domain\Shipping\Shipment.cs</Link>
    </Compile>
    <Compile Include="..\Common\Models\NopCommerce\Domain\Shipping\ShipmentOrderProductVariant.cs">
      <Link>Common\Models\NopCommerce\Domain\Shipping\ShipmentOrderProductVariant.cs</Link>
    </Compile>
    <Compile Include="..\Common\Models\NopCommerce\Domain\Shipping\ShippingMethod.cs">
      <Link>Common\Models\NopCommerce\Domain\Shipping\ShippingMethod.cs</Link>
    </Compile>
    <Compile Include="..\Common\Models\NopCommerce\Domain\Shipping\ShippingOption.cs">
      <Link>Common\Models\NopCommerce\Domain\Shipping\ShippingOption.cs</Link>
    </Compile>
    <Compile Include="..\Common\Models\NopCommerce\Domain\Shipping\ShippingSettings.cs">
      <Link>Common\Models\NopCommerce\Domain\Shipping\ShippingSettings.cs</Link>
    </Compile>
    <Compile Include="..\Common\Models\NopCommerce\Domain\Shipping\ShippingStatus.cs">
      <Link>Common\Models\NopCommerce\Domain\Shipping\ShippingStatus.cs</Link>
    </Compile>
    <Compile Include="..\Common\Models\NopCommerce\Domain\Tasks\ScheduleTask.cs">
      <Link>Common\Models\NopCommerce\Domain\Tasks\ScheduleTask.cs</Link>
    </Compile>
    <Compile Include="..\Common\Models\NopCommerce\Domain\Tax\TaxBasedOn.cs">
      <Link>Common\Models\NopCommerce\Domain\Tax\TaxBasedOn.cs</Link>
    </Compile>
    <Compile Include="..\Common\Models\NopCommerce\Domain\Tax\TaxCategory.cs">
      <Link>Common\Models\NopCommerce\Domain\Tax\TaxCategory.cs</Link>
    </Compile>
    <Compile Include="..\Common\Models\NopCommerce\Domain\Tax\TaxDisplayType.cs">
      <Link>Common\Models\NopCommerce\Domain\Tax\TaxDisplayType.cs</Link>
    </Compile>
    <Compile Include="..\Common\Models\NopCommerce\Domain\Tax\TaxSettings.cs">
      <Link>Common\Models\NopCommerce\Domain\Tax\TaxSettings.cs</Link>
    </Compile>
    <Compile Include="..\Common\Models\NopCommerce\Domain\Tax\VatNumberStatus.cs">
      <Link>Common\Models\NopCommerce\Domain\Tax\VatNumberStatus.cs</Link>
    </Compile>
    <Compile Include="..\Common\Models\NopCommerce\Domain\Topics\Topic.cs">
      <Link>Common\Models\NopCommerce\Domain\Topics\Topic.cs</Link>
    </Compile>
    <Compile Include="..\Common\Models\NopCommerce\NopException.cs">
      <Link>Common\Models\NopCommerce\NopException.cs</Link>
    </Compile>
    <Compile Include="..\Common\Models\ProductFamilies\Address.cs">
      <Link>Common\Models\ProductFamilies\Address.cs</Link>
    </Compile>
    <Compile Include="..\Common\Models\ProductFamilies\Product.cs">
      <Link>Common\Models\ProductFamilies\Product.cs</Link>
    </Compile>
    <Compile Include="..\Common\Models\ProductFamilies\ProductFamily.cs">
      <Link>Common\Models\ProductFamilies\ProductFamily.cs</Link>
    </Compile>
    <Compile Include="..\Common\Models\ProductFamilies\ProductsContext.cs">
      <Link>Common\Models\ProductFamilies\ProductsContext.cs</Link>
    </Compile>
    <Compile Include="..\Common\Models\ProductFamilies\Supplier.cs">
      <Link>Common\Models\ProductFamilies\Supplier.cs</Link>
    </Compile>
    <Compile Include="..\Common\Models\Products\Address.cs">
      <Link>Common\Models\Products\Address.cs</Link>
    </Compile>
    <Compile Include="..\Common\Models\Products\Category.cs">
      <Link>Common\Models\Products\Category.cs</Link>
    </Compile>
    <Compile Include="..\Common\Models\Products\Customer.cs">
      <Link>Common\Models\Products\Customer.cs</Link>
    </Compile>
    <Compile Include="..\Common\Models\Products\Order.cs">
      <Link>Common\Models\Products\Order.cs</Link>
    </Compile>
    <Compile Include="..\Common\Models\Products\Product.cs">
      <Link>Common\Models\Products\Product.cs</Link>
    </Compile>
    <Compile Include="..\Common\Models\Products\Supplier.cs">
      <Link>Common\Models\Products\Supplier.cs</Link>
    </Compile>
    <Compile Include="..\Common\Models\Vehicle\Vehicle.cs">
      <Link>Common\Models\Vehicle\Vehicle.cs</Link>
    </Compile>
    <Compile Include="..\Common\NavigationRoutingConvention2.cs">
      <Link>Common\NavigationRoutingConvention2.cs</Link>
    </Compile>
    <Compile Include="..\Common\ODataAcceptHeaderTestSet.cs">
      <Link>Common\ODataAcceptHeaderTestSet.cs</Link>
    </Compile>
    <Compile Include="..\Common\ODataHelper.cs">
      <Link>Common\ODataHelper.cs</Link>
    </Compile>
    <Compile Include="..\Common\ODataTestConstants.cs">
      <Link>Common\ODataTestConstants.cs</Link>
    </Compile>
    <Compile Include="..\Common\ODataTestExtension.cs">
      <Link>Common\ODataTestExtension.cs</Link>
    </Compile>
    <Compile Include="..\Common\ODataUrlAssert.cs">
      <Link>Common\ODataUrlAssert.cs</Link>
    </Compile>
    <Compile Include="..\Common\PropertyRoutingConvention.cs">
      <Link>Common\PropertyRoutingConvention.cs</Link>
    </Compile>
    <Compile Include="..\Common\TestAssembly.cs">
      <Link>Common\TestAssembly.cs</Link>
    </Compile>
    <Compile Include="..\Common\TestAssemblyResolver.cs">
      <Link>Common\TestAssemblyResolver.cs</Link>
    </Compile>
    <Compile Include="..\Common\TheoryDataSet.cs">
      <Link>Common\TheoryDataSet.cs</Link>
    </Compile>
    <Compile Include="..\Common\TypeCreator\DynamicAssemblyResolver.cs">
      <Link>Common\TypeCreator\DynamicAssemblyResolver.cs</Link>
    </Compile>
    <Compile Include="..\Common\TypeCreator\ODataModelTypeCreator.cs">
      <Link>Common\TypeCreator\ODataModelTypeCreator.cs</Link>
    </Compile>
    <Compile Include="..\Common\TypesInjectionAssembly.cs">
      <Link>Common\TypesInjectionAssembly.cs</Link>
    </Compile>
    <Compile Include="..\ComplexTypeInheritance\ComplexTypeInheritance.cs">
      <Link>ComplexTypeInheritance\ComplexTypeInheritance.cs</Link>
    </Compile>
    <Compile Include="..\ComplexTypeInheritance\ComplexTypeInheritanceControllers.cs">
      <Link>ComplexTypeInheritance\ComplexTypeInheritanceControllers.cs</Link>
    </Compile>
    <Compile Include="..\ComplexTypeInheritance\ComplexTypeInheritanceDataModels.cs">
      <Link>ComplexTypeInheritance\ComplexTypeInheritanceDataModels.cs</Link>
    </Compile>
    <Compile Include="..\ComplexTypeInheritance\ComplexTypeInheritanceEdmModels.cs">
      <Link>ComplexTypeInheritance\ComplexTypeInheritanceEdmModels.cs</Link>
    </Compile>
    <Compile Include="..\ComplexTypeInheritance\ComplexTypeInheritanceSerializeTest.cs">
      <Link>ComplexTypeInheritance\ComplexTypeInheritanceSerializeTest.cs</Link>
    </Compile>
    <Compile Include="..\ComplexTypeInheritance\ComplexTypeInheritanceTests.cs">
      <Link>ComplexTypeInheritance\ComplexTypeInheritanceTests.cs</Link>
    </Compile>
    <Compile Include="..\Containment\ContainmentControllers.cs">
      <Link>Containment\ContainmentControllers.cs</Link>
    </Compile>
    <Compile Include="..\Containment\ContainmentDataModels.cs">
      <Link>Containment\ContainmentDataModels.cs</Link>
    </Compile>
    <Compile Include="..\Containment\ContainmentDataSource.cs">
      <Link>Containment\ContainmentDataSource.cs</Link>
    </Compile>
    <Compile Include="..\Containment\ContainmentEdmModels.cs">
      <Link>Containment\ContainmentEdmModels.cs</Link>
    </Compile>
    <Compile Include="..\Containment\ContainmentProxy.cs">
      <Link>Containment\ContainmentProxy.cs</Link>
    </Compile>
    <Compile Include="..\Containment\ContainmentTests.cs">
      <Link>Containment\ContainmentTests.cs</Link>
    </Compile>
    <Compile Include="..\DateAndTimeOfDay\DateAndTimeOfDayContext.cs">
      <Link>DateAndTimeOfDay\DateAndTimeOfDayContext.cs</Link>
    </Compile>
    <Compile Include="..\DateAndTimeOfDay\DateAndTimeOfDayController.cs">
      <Link>DateAndTimeOfDay\DateAndTimeOfDayController.cs</Link>
    </Compile>
    <Compile Include="..\DateAndTimeOfDay\DateAndTimeOfDayEdmModel.cs">
      <Link>DateAndTimeOfDay\DateAndTimeOfDayEdmModel.cs</Link>
    </Compile>
    <Compile Include="..\DateAndTimeOfDay\DateAndTimeOfDayModel.cs">
      <Link>DateAndTimeOfDay\DateAndTimeOfDayModel.cs</Link>
    </Compile>
    <Compile Include="..\DateAndTimeOfDay\DateAndTimeOfDayTest.cs">
      <Link>DateAndTimeOfDay\DateAndTimeOfDayTest.cs</Link>
    </Compile>
    <Compile Include="..\DateAndTimeOfDay\DateAndTimeOfDayWithEfTest.cs">
      <Link>DateAndTimeOfDay\DateAndTimeOfDayWithEfTest.cs</Link>
    </Compile>
    <Compile Include="..\DateAndTimeOfDay\DateWithEfTest.cs">
      <Link>DateAndTimeOfDay\DateWithEfTest.cs</Link>
    </Compile>
    <Compile Include="..\DateTimeSupport\DateTimeController.cs">
      <Link>DateTimeSupport\DateTimeController.cs</Link>
    </Compile>
    <Compile Include="..\DateTimeSupport\DateTimeDataModel.cs">
      <Link>DateTimeSupport\DateTimeDataModel.cs</Link>
    </Compile>
    <Compile Include="..\DateTimeSupport\DateTimeEdmModel.cs">
      <Link>DateTimeSupport\DateTimeEdmModel.cs</Link>
    </Compile>
    <Compile Include="..\DateTimeSupport\DateTimeTest.cs">
      <Link>DateTimeSupport\DateTimeTest.cs</Link>
    </Compile>
    <Compile Include="..\DeltaQueryTests\DeltaQueryTests.cs">
      <Link>DeltaQueryTests\DeltaQueryTests.cs</Link>
    </Compile>
    <Compile Include="..\DependencyInjection\CustomizeCountQueryValidatorTest.cs">
      <Link>DependencyInjection\CustomizeCountQueryValidatorTest.cs</Link>
    </Compile>
    <Compile Include="..\DependencyInjection\CustomizeSerializerTest.cs">
      <Link>DependencyInjection\CustomizeSerializerTest.cs</Link>
    </Compile>
    <Compile Include="..\DependencyInjection\DependencyInjectionController.cs">
      <Link>DependencyInjection\DependencyInjectionController.cs</Link>
    </Compile>
    <Compile Include="..\DependencyInjection\DependencyInjectionEdmModel.cs">
      <Link>DependencyInjection\DependencyInjectionEdmModel.cs</Link>
    </Compile>
    <Compile Include="..\DollarFormat\DollarFormatController.cs">
      <Link>DollarFormat\DollarFormatController.cs</Link>
    </Compile>
    <Compile Include="..\DollarFormat\DollarFormatModel.cs">
      <Link>DollarFormat\DollarFormatModel.cs</Link>
    </Compile>
    <Compile Include="..\DollarFormat\DollarFormatOverrideAcceptMediaTypeTests.cs">
      <Link>DollarFormat\DollarFormatOverrideAcceptMediaTypeTests.cs</Link>
    </Compile>
    <Compile Include="..\DollarFormat\DollarFormatWithoutAcceptMediaTypeTests.cs">
      <Link>DollarFormat\DollarFormatWithoutAcceptMediaTypeTests.cs</Link>
    </Compile>
    <Compile Include="..\DollarId\DollarIdClientTest.cs">
      <Link>DollarId\DollarIdClientTest.cs</Link>
    </Compile>
    <Compile Include="..\DollarId\DollarIdControllers.cs">
      <Link>DollarId\DollarIdControllers.cs</Link>
    </Compile>
    <Compile Include="..\DollarId\DollarIdModel.cs">
      <Link>DollarId\DollarIdModel.cs</Link>
    </Compile>
    <Compile Include="..\DollarId\DollarIdTest.cs">
      <Link>DollarId\DollarIdTest.cs</Link>
    </Compile>
    <Compile Include="..\DollarId\ODataClient.cs">
      <Link>DollarId\ODataClient.cs</Link>
    </Compile>
    <Compile Include="..\DollarLevels\DollarLevelsController.cs">
      <Link>DollarLevels\DollarLevelsController.cs</Link>
    </Compile>
    <Compile Include="..\DollarLevels\DollarLevelsDataModel.cs">
      <Link>DollarLevels\DollarLevelsDataModel.cs</Link>
    </Compile>
    <Compile Include="..\DollarLevels\DollarLevelsEdmModel.cs">
      <Link>DollarLevels\DollarLevelsEdmModel.cs</Link>
    </Compile>
    <Compile Include="..\DollarLevels\DollarLevelsTest.cs">
      <Link>DollarLevels\DollarLevelsTest.cs</Link>
    </Compile>
    <Compile Include="..\Enums\EnumsController.cs">
      <Link>Enums\EnumsController.cs</Link>
    </Compile>
    <Compile Include="..\Enums\EnumsDataModel.cs">
      <Link>Enums\EnumsDataModel.cs</Link>
    </Compile>
    <Compile Include="..\Enums\EnumsEdmModel.cs">
      <Link>Enums\EnumsEdmModel.cs</Link>
    </Compile>
    <Compile Include="..\Enums\EnumsTest.cs">
      <Link>Enums\EnumsTest.cs</Link>
    </Compile>
    <Compile Include="..\ETags\DeleteUpdatedEntryWithIfMatchETagsTest.cs">
      <Link>ETags\DeleteUpdatedEntryWithIfMatchETagsTest.cs</Link>
    </Compile>
    <Compile Include="..\ETags\DerivedETagTests.cs">
      <Link>ETags\DerivedETagTests.cs</Link>
    </Compile>
    <Compile Include="..\ETags\DominiosController.cs">
      <Link>ETags\DominiosController.cs</Link>
    </Compile>
    <Compile Include="..\ETags\ETagCurrencyTokenEfContext.cs">
      <Link>ETags\ETagCurrencyTokenEfContext.cs</Link>
    </Compile>
    <Compile Include="..\ETags\ETagCurrencyTokenEfContextTest.cs">
      <Link>ETags\ETagCurrencyTokenEfContextTest.cs</Link>
    </Compile>
    <Compile Include="..\ETags\ETagsController.cs">
      <Link>ETags\ETagsController.cs</Link>
    </Compile>
    <Compile Include="..\ETags\ETagsModel.cs">
      <Link>ETags\ETagsModel.cs</Link>
    </Compile>
    <Compile Include="..\ETags\ETagsOtherTypesTest.cs">
      <Link>ETags\ETagsOtherTypesTest.cs</Link>
    </Compile>
    <Compile Include="..\ETags\ETagsUntypedTests.cs">
      <Link>ETags\ETagsUntypedTests.cs</Link>
    </Compile>
    <Compile Include="..\ETags\GetEntryWithIfNoneMatchETagsTest.cs">
      <Link>ETags\GetEntryWithIfNoneMatchETagsTest.cs</Link>
    </Compile>
    <Compile Include="..\ETags\JsonETagsTests.cs">
      <Link>ETags\JsonETagsTests.cs</Link>
    </Compile>
    <Compile Include="..\ETags\PatchUpdatedEntryWithIfMatchETagsTest.cs">
      <Link>ETags\PatchUpdatedEntryWithIfMatchETagsTest.cs</Link>
    </Compile>
    <Compile Include="..\ETags\PutUpdatedEntryWithIfMatchETagsTest.cs">
      <Link>ETags\PutUpdatedEntryWithIfMatchETagsTest.cs</Link>
    </Compile>
    <Compile Include="..\ForeignKey\ForeignKeyContext.cs">
      <Link>ForeignKey\ForeignKeyContext.cs</Link>
    </Compile>
    <Compile Include="..\ForeignKey\ForeignkeyController.cs">
      <Link>ForeignKey\ForeignkeyController.cs</Link>
    </Compile>
    <Compile Include="..\ForeignKey\ForeignKeyEdmModel.cs">
      <Link>ForeignKey\ForeignKeyEdmModel.cs</Link>
    </Compile>
    <Compile Include="..\ForeignKey\ForeignKeyModel.cs">
      <Link>ForeignKey\ForeignKeyModel.cs</Link>
    </Compile>
    <Compile Include="..\ForeignKey\ForeignKeyTest.cs">
      <Link>ForeignKey\ForeignKeyTest.cs</Link>
    </Compile>
    <Compile Include="..\Formatter\CollectionPropertyTests.cs">
      <Link>Formatter\CollectionPropertyTests.cs</Link>
    </Compile>
    <Compile Include="..\Formatter\ComplexTypeTests.cs">
      <Link>Formatter\ComplexTypeTests.cs</Link>
    </Compile>
    <Compile Include="..\Formatter\DeltaTests.cs">
      <Link>Formatter\DeltaTests.cs</Link>
    </Compile>
    <Compile Include="..\Formatter\DeserializationAndSerializationTests.cs">
      <Link>Formatter\DeserializationAndSerializationTests.cs</Link>
    </Compile>
    <Compile Include="..\Formatter\ErrorMessagesTests.cs">
      <Link>Formatter\ErrorMessagesTests.cs</Link>
    </Compile>
    <Compile Include="..\Formatter\Extensibility\SerializeEntityReferenceLinks.cs">
      <Link>Formatter\Extensibility\SerializeEntityReferenceLinks.cs</Link>
    </Compile>
    <Compile Include="..\Formatter\Extensibility\SupportDollarValue.cs">
      <Link>Formatter\Extensibility\SupportDollarValue.cs</Link>
    </Compile>
    <Compile Include="..\Formatter\HttpAndODataErrorTests.cs">
      <Link>Formatter\HttpAndODataErrorTests.cs</Link>
    </Compile>
    <Compile Include="..\Formatter\InheritanceTests.cs">
      <Link>Formatter\InheritanceTests.cs</Link>
    </Compile>
    <Compile Include="..\Formatter\JsonLight\JsonLightCollectionPropertyTests.cs">
      <Link>Formatter\JsonLight\JsonLightCollectionPropertyTests.cs</Link>
    </Compile>
    <Compile Include="..\Formatter\JsonLight\JsonLightComplexTypeTests.cs">
      <Link>Formatter\JsonLight\JsonLightComplexTypeTests.cs</Link>
    </Compile>
    <Compile Include="..\Formatter\JsonLight\JsonLightConfigurator.cs">
      <Link>Formatter\JsonLight\JsonLightConfigurator.cs</Link>
    </Compile>
    <Compile Include="..\Formatter\JsonLight\JsonLightDeltaTests.cs">
      <Link>Formatter\JsonLight\JsonLightDeltaTests.cs</Link>
    </Compile>
    <Compile Include="..\Formatter\JsonLight\JsonLightDeserializationAndSerializationTests.cs">
      <Link>Formatter\JsonLight\JsonLightDeserializationAndSerializationTests.cs</Link>
    </Compile>
    <Compile Include="..\Formatter\JsonLight\JsonLightInheritanceTests.cs">
      <Link>Formatter\JsonLight\JsonLightInheritanceTests.cs</Link>
    </Compile>
    <Compile Include="..\Formatter\JsonLight\JsonLightMixScenarioTests.cs">
      <Link>Formatter\JsonLight\JsonLightMixScenarioTests.cs</Link>
    </Compile>
    <Compile Include="..\Formatter\JsonLight\JsonLightRandomModelTests.cs">
      <Link>Formatter\JsonLight\JsonLightRandomModelTests.cs</Link>
    </Compile>
    <Compile Include="..\Formatter\JsonLight\Metadata\ActionMetadataTests.cs">
      <Link>Formatter\JsonLight\Metadata\ActionMetadataTests.cs</Link>
    </Compile>
    <Compile Include="..\Formatter\JsonLight\Metadata\ComplexTypeTests.cs">
      <Link>Formatter\JsonLight\Metadata\ComplexTypeTests.cs</Link>
    </Compile>
    <Compile Include="..\Formatter\JsonLight\Metadata\Controllers\BaseEntityController.cs">
      <Link>Formatter\JsonLight\Metadata\Controllers\BaseEntityController.cs</Link>
    </Compile>
    <Compile Include="..\Formatter\JsonLight\Metadata\Controllers\EntityWithComplexPropertiesController.cs">
      <Link>Formatter\JsonLight\Metadata\Controllers\EntityWithComplexPropertiesController.cs</Link>
    </Compile>
    <Compile Include="..\Formatter\JsonLight\Metadata\Controllers\EntityWithSimplePropertiesController.cs">
      <Link>Formatter\JsonLight\Metadata\Controllers\EntityWithSimplePropertiesController.cs</Link>
    </Compile>
    <Compile Include="..\Formatter\JsonLight\Metadata\Controllers\OneToOneChildController.cs">
      <Link>Formatter\JsonLight\Metadata\Controllers\OneToOneChildController.cs</Link>
    </Compile>
    <Compile Include="..\Formatter\JsonLight\Metadata\Controllers\OneToOneParentController.cs">
      <Link>Formatter\JsonLight\Metadata\Controllers\OneToOneParentController.cs</Link>
    </Compile>
    <Compile Include="..\Formatter\JsonLight\Metadata\Controllers\StubEntityController.cs">
      <Link>Formatter\JsonLight\Metadata\Controllers\StubEntityController.cs</Link>
    </Compile>
    <Compile Include="..\Formatter\JsonLight\Metadata\CustomConventionActionMetadataTests.cs">
      <Link>Formatter\JsonLight\Metadata\CustomConventionActionMetadataTests.cs</Link>
    </Compile>
    <Compile Include="..\Formatter\JsonLight\Metadata\EntryMetadataTests.cs">
      <Link>Formatter\JsonLight\Metadata\EntryMetadataTests.cs</Link>
    </Compile>
    <Compile Include="..\Formatter\JsonLight\Metadata\Extensions\ReflectedPropertyRoutingConvention.cs">
      <Link>Formatter\JsonLight\Metadata\Extensions\ReflectedPropertyRoutingConvention.cs</Link>
    </Compile>
    <Compile Include="..\Formatter\JsonLight\Metadata\FeedMetadataTests.cs">
      <Link>Formatter\JsonLight\Metadata\FeedMetadataTests.cs</Link>
    </Compile>
    <Compile Include="..\Formatter\JsonLight\Metadata\MetadataTestHelpers.cs">
      <Link>Formatter\JsonLight\Metadata\MetadataTestHelpers.cs</Link>
    </Compile>
    <Compile Include="..\Formatter\JsonLight\Metadata\MinimalMetadataSpecificTests.cs">
      <Link>Formatter\JsonLight\Metadata\MinimalMetadataSpecificTests.cs</Link>
    </Compile>
    <Compile Include="..\Formatter\JsonLight\Metadata\Model\BaseEntity.cs">
      <Link>Formatter\JsonLight\Metadata\Model\BaseEntity.cs</Link>
    </Compile>
    <Compile Include="..\Formatter\JsonLight\Metadata\Model\ComplexType.cs">
      <Link>Formatter\JsonLight\Metadata\Model\ComplexType.cs</Link>
    </Compile>
    <Compile Include="..\Formatter\JsonLight\Metadata\Model\DerivedEntity.cs">
      <Link>Formatter\JsonLight\Metadata\Model\DerivedEntity.cs</Link>
    </Compile>
    <Compile Include="..\Formatter\JsonLight\Metadata\Model\EntityWithComplexProperties.cs">
      <Link>Formatter\JsonLight\Metadata\Model\EntityWithComplexProperties.cs</Link>
    </Compile>
    <Compile Include="..\Formatter\JsonLight\Metadata\Model\EntityWithSimpleProperties.cs">
      <Link>Formatter\JsonLight\Metadata\Model\EntityWithSimpleProperties.cs</Link>
    </Compile>
    <Compile Include="..\Formatter\JsonLight\Metadata\Model\OneToOneChild.cs">
      <Link>Formatter\JsonLight\Metadata\Model\OneToOneChild.cs</Link>
    </Compile>
    <Compile Include="..\Formatter\JsonLight\Metadata\Model\OneToOneParent.cs">
      <Link>Formatter\JsonLight\Metadata\Model\OneToOneParent.cs</Link>
    </Compile>
    <Compile Include="..\Formatter\JsonLight\Metadata\Model\SimpleEnumeration.cs">
      <Link>Formatter\JsonLight\Metadata\Model\SimpleEnumeration.cs</Link>
    </Compile>
    <Compile Include="..\Formatter\JsonLight\Metadata\Model\StubEntity.cs">
      <Link>Formatter\JsonLight\Metadata\Model\StubEntity.cs</Link>
    </Compile>
    <Compile Include="..\Formatter\JsonLight\Metadata\PrimitiveTypesMetadataTests.cs">
      <Link>Formatter\JsonLight\Metadata\PrimitiveTypesMetadataTests.cs</Link>
    </Compile>
    <Compile Include="..\Formatter\MixScenarioTests.cs">
      <Link>Formatter\MixScenarioTests.cs</Link>
    </Compile>
    <Compile Include="..\Formatter\ODataFeedSerializeWithoutNavigationSourceTests.cs">
      <Link>Formatter\ODataFeedSerializeWithoutNavigationSourceTests.cs</Link>
    </Compile>
    <Compile Include="..\Formatter\ODataFormatterTestBase.cs">
      <Link>Formatter\ODataFormatterTestBase.cs</Link>
    </Compile>
    <Compile Include="..\Formatter\ODataResultTests.cs">
      <Link>Formatter\ODataResultTests.cs</Link>
    </Compile>
    <Compile Include="..\Formatter\RandomModelTests.cs">
      <Link>Formatter\RandomModelTests.cs</Link>
    </Compile>
    <Compile Include="..\Formatter\SecurityTests.cs">
      <Link>Formatter\SecurityTests.cs</Link>
    </Compile>
    <Compile Include="..\Formatter\ServerDrivenPagingTests.cs">
      <Link>Formatter\ServerDrivenPagingTests.cs</Link>
    </Compile>
    <Compile Include="..\Formatter\SupportMediaTypesTests.cs">
      <Link>Formatter\SupportMediaTypesTests.cs</Link>
    </Compile>
    <Compile Include="..\Formatter\Untyped\UntypedDeltaSerializationTests.cs">
      <Link>Formatter\Untyped\UntypedDeltaSerializationTests.cs</Link>
    </Compile>
    <Compile Include="..\Formatter\Untyped\UntypedSerializationTests.cs">
      <Link>Formatter\Untyped\UntypedSerializationTests.cs</Link>
    </Compile>
    <Compile Include="..\LowerCamelCase\LowerCamelCaseController.cs">
      <Link>LowerCamelCase\LowerCamelCaseController.cs</Link>
    </Compile>
    <Compile Include="..\LowerCamelCase\LowerCamelCaseDataModel.cs">
      <Link>LowerCamelCase\LowerCamelCaseDataModel.cs</Link>
    </Compile>
    <Compile Include="..\LowerCamelCase\LowerCamelCaseEdmModel.cs">
      <Link>LowerCamelCase\LowerCamelCaseEdmModel.cs</Link>
    </Compile>
    <Compile Include="..\LowerCamelCase\LowerCamelCaseTest.cs">
      <Link>LowerCamelCase\LowerCamelCaseTest.cs</Link>
    </Compile>
    <Compile Include="..\ModelAliasing\FormattersTests.cs">
      <Link>ModelAliasing\FormattersTests.cs</Link>
    </Compile>
    <Compile Include="..\ModelAliasing\GeneratedConventionModelClient.cs">
      <Link>ModelAliasing\GeneratedConventionModelClient.cs</Link>
    </Compile>
    <Compile Include="..\ModelAliasing\MetadataTests.cs">
      <Link>ModelAliasing\MetadataTests.cs</Link>
    </Compile>
    <Compile Include="..\ModelAliasing\Model.cs">
      <Link>ModelAliasing\Model.cs</Link>
    </Compile>
    <Compile Include="..\ModelAliasing\QueryTests.cs">
      <Link>ModelAliasing\QueryTests.cs</Link>
    </Compile>
    <Compile Include="..\ModelBoundQuerySettings\CombinedTest\CombinedController.cs">
      <Link>ModelBoundQuerySettings\CombinedTest\CombinedController.cs</Link>
    </Compile>
    <Compile Include="..\ModelBoundQuerySettings\CombinedTest\CombinedEdmModel.cs">
      <Link>ModelBoundQuerySettings\CombinedTest\CombinedEdmModel.cs</Link>
    </Compile>
    <Compile Include="..\ModelBoundQuerySettings\CombinedTest\CombinedTest.cs">
      <Link>ModelBoundQuerySettings\CombinedTest\CombinedTest.cs</Link>
    </Compile>
    <Compile Include="..\ModelBoundQuerySettings\CountAttributeTest\CountAtrributeController.cs">
      <Link>ModelBoundQuerySettings\CountAttributeTest\CountAtrributeController.cs</Link>
    </Compile>
    <Compile Include="..\ModelBoundQuerySettings\CountAttributeTest\CountAttributeEdmModel.cs">
      <Link>ModelBoundQuerySettings\CountAttributeTest\CountAttributeEdmModel.cs</Link>
    </Compile>
    <Compile Include="..\ModelBoundQuerySettings\CountAttributeTest\CountAttributeTest.cs">
      <Link>ModelBoundQuerySettings\CountAttributeTest\CountAttributeTest.cs</Link>
    </Compile>
    <Compile Include="..\ModelBoundQuerySettings\ExpandAttributeTest\ExpandAtrributeController.cs">
      <Link>ModelBoundQuerySettings\ExpandAttributeTest\ExpandAtrributeController.cs</Link>
    </Compile>
    <Compile Include="..\ModelBoundQuerySettings\ExpandAttributeTest\ExpandAttributeEdmModel.cs">
      <Link>ModelBoundQuerySettings\ExpandAttributeTest\ExpandAttributeEdmModel.cs</Link>
    </Compile>
    <Compile Include="..\ModelBoundQuerySettings\ExpandAttributeTest\ExpandAttributeTest.cs">
      <Link>ModelBoundQuerySettings\ExpandAttributeTest\ExpandAttributeTest.cs</Link>
    </Compile>
    <Compile Include="..\ModelBoundQuerySettings\FilterAttributeTest\FilterAtrributeController.cs">
      <Link>ModelBoundQuerySettings\FilterAttributeTest\FilterAtrributeController.cs</Link>
    </Compile>
    <Compile Include="..\ModelBoundQuerySettings\FilterAttributeTest\FilterAttributeEdmModel.cs">
      <Link>ModelBoundQuerySettings\FilterAttributeTest\FilterAttributeEdmModel.cs</Link>
    </Compile>
    <Compile Include="..\ModelBoundQuerySettings\FilterAttributeTest\FilterAttributeTest.cs">
      <Link>ModelBoundQuerySettings\FilterAttributeTest\FilterAttributeTest.cs</Link>
    </Compile>
    <Compile Include="..\ModelBoundQuerySettings\OrderByAttributeTest\OrderByAtrributeController.cs">
      <Link>ModelBoundQuerySettings\OrderByAttributeTest\OrderByAtrributeController.cs</Link>
    </Compile>
    <Compile Include="..\ModelBoundQuerySettings\OrderByAttributeTest\OrderByAttributeEdmModel.cs">
      <Link>ModelBoundQuerySettings\OrderByAttributeTest\OrderByAttributeEdmModel.cs</Link>
    </Compile>
    <Compile Include="..\ModelBoundQuerySettings\OrderByAttributeTest\OrderByAttributeTest.cs">
      <Link>ModelBoundQuerySettings\OrderByAttributeTest\OrderByAttributeTest.cs</Link>
    </Compile>
    <Compile Include="..\ModelBoundQuerySettings\PageAttributeTest\PageAttributeController.cs">
      <Link>ModelBoundQuerySettings\PageAttributeTest\PageAttributeController.cs</Link>
    </Compile>
    <Compile Include="..\ModelBoundQuerySettings\PageAttributeTest\PageAttributeEdmModel.cs">
      <Link>ModelBoundQuerySettings\PageAttributeTest\PageAttributeEdmModel.cs</Link>
    </Compile>
    <Compile Include="..\ModelBoundQuerySettings\PageAttributeTest\PageAttributeTest.cs">
      <Link>ModelBoundQuerySettings\PageAttributeTest\PageAttributeTest.cs</Link>
    </Compile>
    <Compile Include="..\ModelBoundQuerySettings\PageAttributeTest\SkipTokenController.cs">
      <Link>ModelBoundQuerySettings\PageAttributeTest\PageAttributeController.cs</Link>
    </Compile>
    <Compile Include="..\ModelBoundQuerySettings\PageAttributeTest\SkipTokenEdmModel.cs">
      <Link>ModelBoundQuerySettings\PageAttributeTest\PageAttributeEdmModel.cs</Link>
    </Compile>
    <Compile Include="..\ModelBoundQuerySettings\PageAttributeTest\SkipTokenTest.cs">
      <Link>ModelBoundQuerySettings\PageAttributeTest\PageAttributeTest.cs</Link>
    </Compile>
    <Compile Include="..\ModelBoundQuerySettings\SelectAttributeTest\SelectAttributeController.cs">
      <Link>ModelBoundQuerySettings\SelectAttributeTest\SelectAttributeController.cs</Link>
    </Compile>
    <Compile Include="..\ModelBoundQuerySettings\SelectAttributeTest\SelectAttributeEdmModel.cs">
      <Link>ModelBoundQuerySettings\SelectAttributeTest\SelectAttributeEdmModel.cs</Link>
    </Compile>
    <Compile Include="..\ModelBoundQuerySettings\SelectAttributeTest\SelectAttributeTest.cs">
      <Link>ModelBoundQuerySettings\SelectAttributeTest\SelectAttributeTest.cs</Link>
    </Compile>
    <Compile Include="..\ModelBuilder\ActionMetadataTests.cs">
      <Link>ModelBuilder\ActionMetadataTests.cs</Link>
    </Compile>
    <Compile Include="..\ModelBuilder\AttributeConventionModelBuilderTests.cs">
      <Link>ModelBuilder\AttributeConventionModelBuilderTests.cs</Link>
    </Compile>
    <Compile Include="..\ModelBuilder\ConditionalLinkGenerationTests.cs">
      <Link>ModelBuilder\ConditionalLinkGenerationTests.cs</Link>
    </Compile>
    <Compile Include="..\ModelBuilder\ExplicitModelBuilderTests.cs">
      <Link>ModelBuilder\ExplicitModelBuilderTests.cs</Link>
    </Compile>
    <Compile Include="..\ModelBuilder\ImplicitModelBuilderTests.cs">
      <Link>ModelBuilder\ImplicitModelBuilderTests.cs</Link>
    </Compile>
    <Compile Include="..\ModelBuilder\InheritanceTests.cs">
      <Link>ModelBuilder\InheritanceTests.cs</Link>
    </Compile>
    <Compile Include="..\ModelBuilder\MultipleEntitySetOnSameClrTypeTests.cs">
      <Link>ModelBuilder\MultipleEntitySetOnSameClrTypeTests.cs</Link>
    </Compile>
    <Compile Include="..\ModelBuilder\ODataActionTests.cs">
      <Link>ModelBuilder\ODataActionTests.cs</Link>
    </Compile>
    <Compile Include="..\ModelBuilder\ODataActionTestsProxyGeneratedCode.cs">
      <Link>ModelBuilder\ODataActionTestsProxyGeneratedCode.cs</Link>
    </Compile>
    <Compile Include="..\ModelBuilder\ODataMessageWrapper.cs">
      <Link>ModelBuilder\ODataMessageWrapper.cs</Link>
    </Compile>
    <Compile Include="..\ModelBuilder\PropertyTests.cs">
      <Link>ModelBuilder\PropertyTests.cs</Link>
    </Compile>
    <Compile Include="..\ModelBuilder\RecursiveComplexTypesModels.cs">
      <Link>ModelBuilder\RecursiveComplexTypesModels.cs</Link>
    </Compile>
    <Compile Include="..\ModelBuilder\RecursiveComplexTypesE2ETests.cs">
      <Link>ModelBuilder\RecursiveComplexTypesE2ETests.cs</Link>
    </Compile>
    <Compile Include="..\ModelBuilder\SpecialCharactersLinkGenerationTests.cs">
      <Link>ModelBuilder\SpecialCharactersLinkGenerationTests.cs</Link>
    </Compile>
    <Compile Include="..\ModelBuilder\SpecialPrimaryKeyTypesInLinkGenerationTests.cs">
      <Link>ModelBuilder\SpecialPrimaryKeyTypesInLinkGenerationTests.cs</Link>
    </Compile>
    <Compile Include="..\ModelBuilder\UnicodeLinkGenerationTests.cs">
      <Link>ModelBuilder\UnicodeLinkGenerationTests.cs</Link>
    </Compile>
    <Compile Include="..\ODataCountTest\CountController.cs">
      <Link>ODataCountTest\CountController.cs</Link>
    </Compile>
    <Compile Include="..\ODataCountTest\CountDataModel.cs">
      <Link>ODataCountTest\CountDataModel.cs</Link>
    </Compile>
    <Compile Include="..\ODataCountTest\CountEdmModel.cs">
      <Link>ODataCountTest\CountEdmModel.cs</Link>
    </Compile>
    <Compile Include="..\ODataCountTest\CountTest.cs">
      <Link>ODataCountTest\CountTest.cs</Link>
    </Compile>
    <Compile Include="..\ODataPathHandler\LinkGenerationTests.cs">
      <Link>ODataPathHandler\LinkGenerationTests.cs</Link>
    </Compile>
    <Compile Include="..\ODataPathHandler\UnicodeRouteTests.cs">
      <Link>ODataPathHandler\UnicodeRouteTests.cs</Link>
    </Compile>
    <Compile Include="..\OpenType\OpenTypeControllers.cs">
      <Link>OpenType\OpenTypeControllers.cs</Link>
    </Compile>
    <Compile Include="..\OpenType\OpenTypeDataModel.cs">
      <Link>OpenType\OpenTypeDataModel.cs</Link>
    </Compile>
    <Compile Include="..\OpenType\OpenTypeEdmModel.cs">
      <Link>OpenType\OpenTypeEdmModel.cs</Link>
    </Compile>
    <Compile Include="..\OpenType\TypedClient.cs">
      <Link>OpenType\TypedClient.cs</Link>
    </Compile>
    <Compile Include="..\OpenType\TypedServiceReference.cs">
      <Link>OpenType\TypedServiceReference.cs</Link>
    </Compile>
    <Compile Include="..\OpenType\TypedServiceReferenceForOpenType.cs">
      <Link>OpenType\TypedServiceReferenceForOpenType.cs</Link>
    </Compile>
    <Compile Include="..\OpenType\TypedTest.cs">
      <Link>OpenType\TypedTest.cs</Link>
    </Compile>
    <Compile Include="..\ParameterAlias\ParameterAliasDataSource.cs">
      <Link>ParameterAlias\ParameterAliasDataSource.cs</Link>
    </Compile>
    <Compile Include="..\ParameterAlias\ParameterAliasTest.cs">
      <Link>ParameterAlias\ParameterAliasTest.cs</Link>
    </Compile>
    <Compile Include="..\QueryComposition\AnonymousTypeTests.cs">
      <Link>QueryComposition\AnonymousTypeTests.cs</Link>
    </Compile>
    <Compile Include="..\QueryComposition\ComplextTypeCollectionTests.cs">
      <Link>QueryComposition\ComplextTypeCollectionTests.cs</Link>
    </Compile>
    <Compile Include="..\QueryComposition\Controllers\FilterTestsController.cs">
      <Link>QueryComposition\Controllers\FilterTestsController.cs</Link>
    </Compile>
    <Compile Include="..\QueryComposition\Controllers\TopSkipOrderByTestsController.cs">
      <Link>QueryComposition\Controllers\TopSkipOrderByTestsController.cs</Link>
    </Compile>
    <Compile Include="..\QueryComposition\EnumTypeTests.cs">
      <Link>QueryComposition\EnumTypeTests.cs</Link>
    </Compile>
    <Compile Include="..\QueryComposition\FilterTests.cs">
      <Link>QueryComposition\FilterTests.cs</Link>
    </Compile>
    <Compile Include="..\QueryComposition\Fuzzing\FuzzingController.cs">
      <Link>QueryComposition\Fuzzing\FuzzingController.cs</Link>
    </Compile>
    <Compile Include="..\QueryComposition\Fuzzing\Models.cs">
      <Link>QueryComposition\Fuzzing\Models.cs</Link>
    </Compile>
    <Compile Include="..\QueryComposition\Fuzzing\QueryBuilder.cs">
      <Link>QueryComposition\Fuzzing\QueryBuilder.cs</Link>
    </Compile>
    <Compile Include="..\QueryComposition\GlobalQueryableFilterTests.cs">
      <Link>QueryComposition\GlobalQueryableFilterTests.cs</Link>
    </Compile>
    <Compile Include="..\QueryComposition\InheritanceQueryableTests.cs">
      <Link>QueryComposition\InheritanceQueryableTests.cs</Link>
    </Compile>
    <Compile Include="..\QueryComposition\InvalidQueryTests.cs">
      <Link>QueryComposition\InvalidQueryTests.cs</Link>
    </Compile>
    <Compile Include="..\QueryComposition\IsOf\IsOfController.cs">
      <Link>QueryComposition\IsOf\IsOfController.cs</Link>
    </Compile>
    <Compile Include="..\QueryComposition\IsOf\IsofDataSource.cs">
      <Link>QueryComposition\IsOf\IsofDataSource.cs</Link>
    </Compile>
    <Compile Include="..\QueryComposition\IsOf\IsofEdmModel.cs">
      <Link>QueryComposition\IsOf\IsofEdmModel.cs</Link>
    </Compile>
    <Compile Include="..\QueryComposition\IsOf\IsofFunctionTests.cs">
      <Link>QueryComposition\IsOf\IsofFunctionTests.cs</Link>
    </Compile>
    <Compile Include="..\QueryComposition\IsOf\IsOfModels.cs">
      <Link>QueryComposition\IsOf\IsOfModels.cs</Link>
    </Compile>
    <Compile Include="..\QueryComposition\JsonpQueryableTests.cs">
      <Link>QueryComposition\JsonpQueryableTests.cs</Link>
    </Compile>
    <Compile Include="..\QueryComposition\JsonSelectExpandTests.cs">
      <Link>QueryComposition\JsonSelectExpandTests.cs</Link>
    </Compile>
    <Compile Include="..\QueryComposition\JsonSingleResultSelectExpandTests.cs">
      <Link>QueryComposition\JsonSingleResultSelectExpandTests.cs</Link>
    </Compile>
    <Compile Include="..\QueryComposition\NestedClassTests.cs">
      <Link>QueryComposition\NestedClassTests.cs</Link>
    </Compile>
    <Compile Include="..\QueryComposition\ODataQueryOptionsTests.cs">
      <Link>QueryComposition\ODataQueryOptionsTests.cs</Link>
    </Compile>
    <Compile Include="..\QueryComposition\OrderByTests.cs">
      <Link>QueryComposition\OrderByTests.cs</Link>
    </Compile>
    <Compile Include="..\QueryComposition\PrimitiveTypesTests.cs">
      <Link>QueryComposition\PrimitiveTypesTests.cs</Link>
    </Compile>
    <Compile Include="..\QueryComposition\QueryFuzzingTests.cs">
      <Link>QueryComposition\QueryFuzzingTests.cs</Link>
    </Compile>
    <Compile Include="..\QueryComposition\SecurityTests.cs">
      <Link>QueryComposition\SecurityTests.cs</Link>
    </Compile>
    <Compile Include="..\QueryComposition\SelectExpandTests.cs">
      <Link>QueryComposition\SelectExpandTests.cs</Link>
    </Compile>
    <Compile Include="..\QueryComposition\SelectExpandEFTests.cs">
      <Link>QueryComposition\SelectExpandEFTests.cs</Link>
    </Compile>
    <Compile Include="..\QueryComposition\SelectTypeExplosionTests.cs">
      <Link>QueryComposition\SelectTypeExplosionTests.cs</Link>
    </Compile>
    <Compile Include="..\QueryComposition\ServerTypeTests.cs">
      <Link>QueryComposition\ServerTypeTests.cs</Link>
    </Compile>
    <Compile Include="..\QueryComposition\SingleResultSelectExpandTests.cs">
      <Link>QueryComposition\SingleResultSelectExpandTests.cs</Link>
    </Compile>
    <Compile Include="..\QueryComposition\StableOrderTests.cs">
      <Link>QueryComposition\StableOrderTests.cs</Link>
    </Compile>
    <Compile Include="..\QueryComposition\TopSkipOrderByTests.cs">
      <Link>QueryComposition\TopSkipOrderByTests.cs</Link>
    </Compile>
    <Compile Include="..\QueryComposition\UriParserTests.cs">
      <Link>QueryComposition\UriParserTests.cs</Link>
    </Compile>
    <Compile Include="..\QueryComposition\ValidatorTests.cs">
      <Link>QueryComposition\ValidatorTests.cs</Link>
    </Compile>
    <Compile Include="..\Routing\ActionRoutingConventionTests.cs">
      <Link>Routing\ActionRoutingConventionTests.cs</Link>
    </Compile>
    <Compile Include="..\Routing\AddRelatedObjectTests.cs">
      <Link>Routing\AddRelatedObjectTests.cs</Link>
    </Compile>
    <Compile Include="..\Routing\DynamicProperties\DynamicPropertiesController.cs">
      <Link>Routing\DynamicProperties\DynamicPropertiesController.cs</Link>
    </Compile>
    <Compile Include="..\Routing\DynamicProperties\DynamicPropertiesModel.cs">
      <Link>Routing\DynamicProperties\DynamicPropertiesModel.cs</Link>
    </Compile>
    <Compile Include="..\Routing\DynamicProperties\DynamicPropertiesTest.cs">
      <Link>Routing\DynamicProperties\DynamicPropertiesTest.cs</Link>
    </Compile>
    <Compile Include="..\Routing\ODataRouteTests.cs">
      <Link>Routing\ODataRouteTests.cs</Link>
    </Compile>
    <Compile Include="..\Routing\ODataValueProviderTests.cs">
      <Link>Routing\ODataValueProviderTests.cs</Link>
    </Compile>
    <Compile Include="..\Routing\RefRoutingConventionTests.cs">
      <Link>Routing\RefRoutingConventionTests.cs</Link>
    </Compile>
    <Compile Include="..\Routing\UnqualifiedNameCallRoutingTests.cs">
      <Link>Routing\UnqualifiedNameCallRoutingTests.cs</Link>
    </Compile>
    <Compile Include="..\SingleResult\SingleResultController.cs">
      <Link>SingleResult\SingleResultController.cs</Link>
    </Compile>
    <Compile Include="..\SingleResult\SingleResultDataModel.cs">
      <Link>SingleResult\SingleResultDataModel.cs</Link>
    </Compile>
    <Compile Include="..\SingleResult\SingleResultEdmModel.cs">
      <Link>SingleResult\SingleResultEdmModel.cs</Link>
    </Compile>
    <Compile Include="..\SingleResult\SingleResultTests.cs">
      <Link>SingleResult\SingleResultTests.cs</Link>
    </Compile>
    <Compile Include="..\Singleton\MonstersIncController.cs">
      <Link>Singleton\MonstersIncController.cs</Link>
    </Compile>
    <Compile Include="..\Singleton\ODataClient.cs">
      <Link>Singleton\ODataClient.cs</Link>
    </Compile>
    <Compile Include="..\Singleton\PartnersController.cs">
      <Link>Singleton\PartnersController.cs</Link>
    </Compile>
    <Compile Include="..\Singleton\SingletonClientTest.cs">
      <Link>Singleton\SingletonClientTest.cs</Link>
    </Compile>
    <Compile Include="..\Singleton\SingletonDataModel.cs">
      <Link>Singleton\SingletonDataModel.cs</Link>
    </Compile>
    <Compile Include="..\Singleton\SingletonEdmModel.cs">
      <Link>Singleton\SingletonEdmModel.cs</Link>
    </Compile>
    <Compile Include="..\Singleton\SingletonTest.cs">
      <Link>Singleton\SingletonTest.cs</Link>
    </Compile>
    <Compile Include="..\Singleton\UmbrellaController.cs">
      <Link>Singleton\UmbrellaController.cs</Link>
    </Compile>
    <Compile Include="..\Spatial\SpatialController.cs">
      <Link>Spatial\SpatialController.cs</Link>
    </Compile>
    <Compile Include="..\Spatial\SpatialEdmModel.cs">
      <Link>Spatial\SpatialEdmModel.cs</Link>
    </Compile>
    <Compile Include="..\Spatial\SpatialFactory.cs">
      <Link>Spatial\SpatialFactory.cs</Link>
    </Compile>
    <Compile Include="..\Spatial\SpatialModels.cs">
      <Link>Spatial\SpatialModels.cs</Link>
    </Compile>
    <Compile Include="..\Spatial\SpatialTests.cs">
      <Link>Spatial\SpatialTests.cs</Link>
    </Compile>
    <Compile Include="..\Swagger\SwaggerController.cs">
      <Link>Swagger\SwaggerController.cs</Link>
    </Compile>
    <Compile Include="..\Swagger\SwaggerMetadataTest.cs">
      <Link>Swagger\SwaggerMetadataTest.cs</Link>
    </Compile>
    <Compile Include="..\Swagger\SwaggerPathHandler.cs">
      <Link>Swagger\SwaggerPathHandler.cs</Link>
    </Compile>
    <Compile Include="..\Swagger\SwaggerPathSegment.cs">
      <Link>Swagger\SwaggerPathSegment.cs</Link>
    </Compile>
    <Compile Include="..\Swagger\SwaggerRoutingConvention.cs">
      <Link>Swagger\SwaggerRoutingConvention.cs</Link>
    </Compile>
    <Compile Include="..\UnboundOperation\UnboundOperationController.cs">
      <Link>UnboundOperation\UnboundOperationController.cs</Link>
    </Compile>
    <Compile Include="..\UnboundOperation\UnboundOperationDataModel.cs">
      <Link>UnboundOperation\UnboundOperationDataModel.cs</Link>
    </Compile>
    <Compile Include="..\UnboundOperation\UnboundOperationEdmModel.cs">
      <Link>UnboundOperation\UnboundOperationEdmModel.cs</Link>
    </Compile>
    <Compile Include="..\UnboundOperation\UnboundOperationTest.cs">
      <Link>UnboundOperation\UnboundOperationTest.cs</Link>
    </Compile>
    <Compile Include="..\UriParserExtension\CaseInsensitiveResolver.cs">
      <Link>UriParserExtension\CaseInsensitiveResolver.cs</Link>
    </Compile>
    <Compile Include="..\UriParserExtension\CaseInsensitiveTest.cs">
      <Link>UriParserExtension\CaseInsensitiveTest.cs</Link>
    </Compile>
    <Compile Include="..\UriParserExtension\EnumPrefixFreeTest.cs">
      <Link>UriParserExtension\EnumPrefixFreeTest.cs</Link>
    </Compile>
    <Compile Include="..\UriParserExtension\UnqualifiedCallTest.cs">
      <Link>UriParserExtension\UnqualifiedCallTest.cs</Link>
    </Compile>
    <Compile Include="..\UriParserExtension\UriParserExtensionDataModel.cs">
      <Link>UriParserExtension\UriParserExtensionDataModel.cs</Link>
    </Compile>
    <Compile Include="..\UriParserExtension\UriParserExtenstionController.cs">
      <Link>UriParserExtension\UriParserExtenstionController.cs</Link>
    </Compile>
    <Compile Include="..\UriParserExtension\UriParserExtenstionEdmModel.cs">
      <Link>UriParserExtension\UriParserExtenstionEdmModel.cs</Link>
    </Compile>
    <Compile Include="..\Validation\DeltaOfTValidationTests.cs">
      <Link>Validation\DeltaOfTValidationTests.cs</Link>
    </Compile>
  </ItemGroup>
  <ItemGroup>
    <ProjectReference Include="..\..\..\..\src\Microsoft.AspNetCore.OData\Microsoft.AspNetCore.OData.csproj">
      <Project>{3571a6b6-b859-4fa2-a96f-40956bfc3837}</Project>
      <Name>Microsoft.AspNetCore.OData</Name>
    </ProjectReference>
  </ItemGroup>
  <ItemGroup>
    <Service Include="{82A7F48D-3B50-4B1E-B82E-3ADA8210C358}" />
  </ItemGroup>
  <ItemGroup>
    <Reference Include="EntityFramework, Version=6.0.0.0, Culture=neutral, PublicKeyToken=b77a5c561934e089, processorArchitecture=MSIL">
      <HintPath>..\..\..\..\sln\packages\EntityFramework.6.2.0\lib\net45\EntityFramework.dll</HintPath>
    </Reference>
    <Reference Include="EntityFramework.SqlServer, Version=6.0.0.0, Culture=neutral, PublicKeyToken=b77a5c561934e089, processorArchitecture=MSIL">
      <HintPath>..\..\..\..\sln\packages\EntityFramework.6.2.0\lib\net45\EntityFramework.SqlServer.dll</HintPath>
    </Reference>
    <Reference Include="Microsoft.AspNetCore.Authentication.Abstractions, Version=2.0.1.0, Culture=neutral, PublicKeyToken=adb9793829ddae60, processorArchitecture=MSIL">
      <HintPath>..\..\..\..\sln\packages\Microsoft.AspNetCore.Authentication.Abstractions.2.0.1\lib\netstandard2.0\Microsoft.AspNetCore.Authentication.Abstractions.dll</HintPath>
    </Reference>
    <Reference Include="Microsoft.AspNetCore.Authentication.Core, Version=2.0.1.0, Culture=neutral, PublicKeyToken=adb9793829ddae60, processorArchitecture=MSIL">
      <HintPath>..\..\..\..\sln\packages\Microsoft.AspNetCore.Authentication.Core.2.0.1\lib\netstandard2.0\Microsoft.AspNetCore.Authentication.Core.dll</HintPath>
    </Reference>
    <Reference Include="Microsoft.AspNetCore.Authorization, Version=2.0.1.0, Culture=neutral, PublicKeyToken=adb9793829ddae60, processorArchitecture=MSIL">
      <HintPath>..\..\..\..\sln\packages\Microsoft.AspNetCore.Authorization.2.0.1\lib\netstandard2.0\Microsoft.AspNetCore.Authorization.dll</HintPath>
    </Reference>
    <Reference Include="Microsoft.AspNetCore.Authorization.Policy, Version=2.0.1.0, Culture=neutral, PublicKeyToken=adb9793829ddae60, processorArchitecture=MSIL">
      <HintPath>..\..\..\..\sln\packages\Microsoft.AspNetCore.Authorization.Policy.2.0.1\lib\netstandard2.0\Microsoft.AspNetCore.Authorization.Policy.dll</HintPath>
    </Reference>
    <Reference Include="Microsoft.AspNetCore.Diagnostics, Version=2.0.1.0, Culture=neutral, PublicKeyToken=adb9793829ddae60, processorArchitecture=MSIL">
      <HintPath>..\..\..\..\sln\packages\Microsoft.AspNetCore.Diagnostics.2.0.1\lib\netstandard2.0\Microsoft.AspNetCore.Diagnostics.dll</HintPath>
    </Reference>
    <Reference Include="Microsoft.AspNetCore.Diagnostics.Abstractions, Version=2.0.1.0, Culture=neutral, PublicKeyToken=adb9793829ddae60, processorArchitecture=MSIL">
      <HintPath>..\..\..\..\sln\packages\Microsoft.AspNetCore.Diagnostics.Abstractions.2.0.1\lib\netstandard2.0\Microsoft.AspNetCore.Diagnostics.Abstractions.dll</HintPath>
    </Reference>
    <Reference Include="Microsoft.AspNetCore.Hosting, Version=2.0.3.0, Culture=neutral, PublicKeyToken=adb9793829ddae60, processorArchitecture=MSIL">
      <HintPath>..\..\..\..\sln\packages\Microsoft.AspNetCore.Hosting.2.0.3\lib\netstandard2.0\Microsoft.AspNetCore.Hosting.dll</HintPath>
    </Reference>
    <Reference Include="Microsoft.AspNetCore.Hosting.Abstractions, Version=2.0.3.0, Culture=neutral, PublicKeyToken=adb9793829ddae60, processorArchitecture=MSIL">
      <HintPath>..\..\..\..\sln\packages\Microsoft.AspNetCore.Hosting.Abstractions.2.0.3\lib\netstandard2.0\Microsoft.AspNetCore.Hosting.Abstractions.dll</HintPath>
    </Reference>
    <Reference Include="Microsoft.AspNetCore.Hosting.Server.Abstractions, Version=2.0.3.0, Culture=neutral, PublicKeyToken=adb9793829ddae60, processorArchitecture=MSIL">
      <HintPath>..\..\..\..\sln\packages\Microsoft.AspNetCore.Hosting.Server.Abstractions.2.0.3\lib\netstandard2.0\Microsoft.AspNetCore.Hosting.Server.Abstractions.dll</HintPath>
    </Reference>
    <Reference Include="Microsoft.AspNetCore.Http, Version=2.0.3.0, Culture=neutral, PublicKeyToken=adb9793829ddae60, processorArchitecture=MSIL">
      <HintPath>..\..\..\..\sln\packages\Microsoft.AspNetCore.Http.2.0.3\lib\netstandard2.0\Microsoft.AspNetCore.Http.dll</HintPath>
    </Reference>
    <Reference Include="Microsoft.AspNetCore.Http.Abstractions, Version=2.0.3.0, Culture=neutral, PublicKeyToken=adb9793829ddae60, processorArchitecture=MSIL">
      <HintPath>..\..\..\..\sln\packages\Microsoft.AspNetCore.Http.Abstractions.2.0.3\lib\netstandard2.0\Microsoft.AspNetCore.Http.Abstractions.dll</HintPath>
    </Reference>
    <Reference Include="Microsoft.AspNetCore.Http.Extensions, Version=2.0.3.0, Culture=neutral, PublicKeyToken=adb9793829ddae60, processorArchitecture=MSIL">
      <HintPath>..\..\..\..\sln\packages\Microsoft.AspNetCore.Http.Extensions.2.0.3\lib\netstandard2.0\Microsoft.AspNetCore.Http.Extensions.dll</HintPath>
    </Reference>
    <Reference Include="Microsoft.AspNetCore.Http.Features, Version=2.0.3.0, Culture=neutral, PublicKeyToken=adb9793829ddae60, processorArchitecture=MSIL">
      <HintPath>..\..\..\..\sln\packages\Microsoft.AspNetCore.Http.Features.2.0.3\lib\netstandard2.0\Microsoft.AspNetCore.Http.Features.dll</HintPath>
    </Reference>
    <Reference Include="Microsoft.AspNetCore.JsonPatch, Version=2.0.0.0, Culture=neutral, PublicKeyToken=adb9793829ddae60, processorArchitecture=MSIL">
      <HintPath>..\..\..\..\sln\packages\Microsoft.AspNetCore.JsonPatch.2.0.0\lib\netstandard2.0\Microsoft.AspNetCore.JsonPatch.dll</HintPath>
    </Reference>
    <Reference Include="Microsoft.AspNetCore.Mvc.Abstractions, Version=2.0.2.0, Culture=neutral, PublicKeyToken=adb9793829ddae60, processorArchitecture=MSIL">
      <HintPath>..\..\..\..\sln\packages\Microsoft.AspNetCore.Mvc.Abstractions.2.0.2\lib\netstandard2.0\Microsoft.AspNetCore.Mvc.Abstractions.dll</HintPath>
    </Reference>
    <Reference Include="Microsoft.AspNetCore.Mvc.Core, Version=2.0.2.0, Culture=neutral, PublicKeyToken=adb9793829ddae60, processorArchitecture=MSIL">
      <HintPath>..\..\..\..\sln\packages\Microsoft.AspNetCore.Mvc.Core.2.0.2\lib\netstandard2.0\Microsoft.AspNetCore.Mvc.Core.dll</HintPath>
    </Reference>
    <Reference Include="Microsoft.AspNetCore.Mvc.DataAnnotations, Version=2.0.2.0, Culture=neutral, PublicKeyToken=adb9793829ddae60, processorArchitecture=MSIL">
      <HintPath>..\..\..\..\sln\packages\Microsoft.AspNetCore.Mvc.DataAnnotations.2.0.2\lib\netstandard2.0\Microsoft.AspNetCore.Mvc.DataAnnotations.dll</HintPath>
    </Reference>
    <Reference Include="Microsoft.AspNetCore.Mvc.Formatters.Json, Version=2.0.2.0, Culture=neutral, PublicKeyToken=adb9793829ddae60, processorArchitecture=MSIL">
      <HintPath>..\..\..\..\sln\packages\Microsoft.AspNetCore.Mvc.Formatters.Json.2.0.2\lib\netstandard2.0\Microsoft.AspNetCore.Mvc.Formatters.Json.dll</HintPath>
    </Reference>
    <Reference Include="Microsoft.AspNetCore.ResponseCaching.Abstractions, Version=2.0.1.0, Culture=neutral, PublicKeyToken=adb9793829ddae60, processorArchitecture=MSIL">
      <HintPath>..\..\..\..\sln\packages\Microsoft.AspNetCore.ResponseCaching.Abstractions.2.0.1\lib\netstandard2.0\Microsoft.AspNetCore.ResponseCaching.Abstractions.dll</HintPath>
    </Reference>
    <Reference Include="Microsoft.AspNetCore.Routing, Version=2.0.1.0, Culture=neutral, PublicKeyToken=adb9793829ddae60, processorArchitecture=MSIL">
      <HintPath>..\..\..\..\sln\packages\Microsoft.AspNetCore.Routing.2.0.1\lib\netstandard2.0\Microsoft.AspNetCore.Routing.dll</HintPath>
    </Reference>
    <Reference Include="Microsoft.AspNetCore.Routing.Abstractions, Version=2.0.1.0, Culture=neutral, PublicKeyToken=adb9793829ddae60, processorArchitecture=MSIL">
      <HintPath>..\..\..\..\sln\packages\Microsoft.AspNetCore.Routing.Abstractions.2.0.1\lib\netstandard2.0\Microsoft.AspNetCore.Routing.Abstractions.dll</HintPath>
    </Reference>
    <Reference Include="Microsoft.AspNetCore.Server.Kestrel, Version=2.0.4.0, Culture=neutral, PublicKeyToken=adb9793829ddae60, processorArchitecture=MSIL">
      <HintPath>..\..\..\..\sln\packages\Microsoft.AspNetCore.Server.Kestrel.2.0.4\lib\netstandard2.0\Microsoft.AspNetCore.Server.Kestrel.dll</HintPath>
    </Reference>
    <Reference Include="Microsoft.AspNetCore.Server.Kestrel.Core, Version=2.0.4.0, Culture=neutral, PublicKeyToken=adb9793829ddae60, processorArchitecture=MSIL">
      <HintPath>..\..\..\..\sln\packages\Microsoft.AspNetCore.Server.Kestrel.Core.2.0.4\lib\netstandard2.0\Microsoft.AspNetCore.Server.Kestrel.Core.dll</HintPath>
    </Reference>
    <Reference Include="Microsoft.AspNetCore.Server.Kestrel.Transport.Abstractions, Version=2.0.4.0, Culture=neutral, PublicKeyToken=adb9793829ddae60, processorArchitecture=MSIL">
      <HintPath>..\..\..\..\sln\packages\Microsoft.AspNetCore.Server.Kestrel.Transport.Abstractions.2.0.4\lib\netstandard2.0\Microsoft.AspNetCore.Server.Kestrel.Transport.Abstractions.dll</HintPath>
    </Reference>
    <Reference Include="Microsoft.AspNetCore.Server.Kestrel.Transport.Libuv, Version=2.0.4.0, Culture=neutral, PublicKeyToken=adb9793829ddae60, processorArchitecture=MSIL">
      <HintPath>..\..\..\..\sln\packages\Microsoft.AspNetCore.Server.Kestrel.Transport.Libuv.2.0.4\lib\netstandard2.0\Microsoft.AspNetCore.Server.Kestrel.Transport.Libuv.dll</HintPath>
    </Reference>
    <Reference Include="Microsoft.AspNetCore.WebUtilities, Version=2.0.3.0, Culture=neutral, PublicKeyToken=adb9793829ddae60, processorArchitecture=MSIL">
      <HintPath>..\..\..\..\sln\packages\Microsoft.AspNetCore.WebUtilities.2.0.3\lib\netstandard2.0\Microsoft.AspNetCore.WebUtilities.dll</HintPath>
    </Reference>
    <Reference Include="Microsoft.CSharp" />
    <Reference Include="Microsoft.DotNet.PlatformAbstractions, Version=2.0.3.0, Culture=neutral, PublicKeyToken=adb9793829ddae60, processorArchitecture=MSIL">
      <HintPath>..\..\..\..\sln\packages\Microsoft.DotNet.PlatformAbstractions.2.0.3\lib\net45\Microsoft.DotNet.PlatformAbstractions.dll</HintPath>
    </Reference>
    <Reference Include="Microsoft.EntityFrameworkCore, Version=2.1.4.0, Culture=neutral, PublicKeyToken=adb9793829ddae60, processorArchitecture=MSIL">
      <HintPath>..\..\..\..\sln\packages\Microsoft.EntityFrameworkCore.2.1.4\lib\netstandard2.0\Microsoft.EntityFrameworkCore.dll</HintPath>
    </Reference>
    <Reference Include="Microsoft.EntityFrameworkCore.Abstractions, Version=2.1.4.0, Culture=neutral, PublicKeyToken=adb9793829ddae60, processorArchitecture=MSIL">
      <HintPath>..\..\..\..\sln\packages\Microsoft.EntityFrameworkCore.Abstractions.2.1.4\lib\netstandard2.0\Microsoft.EntityFrameworkCore.Abstractions.dll</HintPath>
    </Reference>
    <Reference Include="Microsoft.EntityFrameworkCore.InMemory, Version=2.1.4.0, Culture=neutral, PublicKeyToken=adb9793829ddae60, processorArchitecture=MSIL">
      <HintPath>..\..\..\..\sln\packages\Microsoft.EntityFrameworkCore.InMemory.2.1.4\lib\netstandard2.0\Microsoft.EntityFrameworkCore.InMemory.dll</HintPath>
    </Reference>
    <Reference Include="Microsoft.EntityFrameworkCore.Relational, Version=2.1.4.0, Culture=neutral, PublicKeyToken=adb9793829ddae60, processorArchitecture=MSIL">
      <HintPath>..\..\..\..\sln\packages\Microsoft.EntityFrameworkCore.Relational.2.1.4\lib\netstandard2.0\Microsoft.EntityFrameworkCore.Relational.dll</HintPath>
    </Reference>
    <Reference Include="Microsoft.EntityFrameworkCore.SqlServer, Version=2.1.4.0, Culture=neutral, PublicKeyToken=adb9793829ddae60, processorArchitecture=MSIL">
      <HintPath>..\..\..\..\sln\packages\Microsoft.EntityFrameworkCore.SqlServer.2.1.4\lib\netstandard2.0\Microsoft.EntityFrameworkCore.SqlServer.dll</HintPath>
    </Reference>
    <Reference Include="Microsoft.Extensions.Caching.Abstractions, Version=2.1.1.0, Culture=neutral, PublicKeyToken=adb9793829ddae60, processorArchitecture=MSIL">
      <HintPath>..\..\..\..\sln\packages\Microsoft.Extensions.Caching.Abstractions.2.1.1\lib\netstandard2.0\Microsoft.Extensions.Caching.Abstractions.dll</HintPath>
    </Reference>
    <Reference Include="Microsoft.Extensions.Caching.Memory, Version=2.1.1.0, Culture=neutral, PublicKeyToken=adb9793829ddae60, processorArchitecture=MSIL">
      <HintPath>..\..\..\..\sln\packages\Microsoft.Extensions.Caching.Memory.2.1.1\lib\netstandard2.0\Microsoft.Extensions.Caching.Memory.dll</HintPath>
    </Reference>
    <Reference Include="Microsoft.Extensions.Configuration, Version=2.1.1.0, Culture=neutral, PublicKeyToken=adb9793829ddae60, processorArchitecture=MSIL">
      <HintPath>..\..\..\..\sln\packages\Microsoft.Extensions.Configuration.2.1.1\lib\netstandard2.0\Microsoft.Extensions.Configuration.dll</HintPath>
    </Reference>
    <Reference Include="Microsoft.Extensions.Configuration.Abstractions, Version=2.1.1.0, Culture=neutral, PublicKeyToken=adb9793829ddae60, processorArchitecture=MSIL">
      <HintPath>..\..\..\..\sln\packages\Microsoft.Extensions.Configuration.Abstractions.2.1.1\lib\netstandard2.0\Microsoft.Extensions.Configuration.Abstractions.dll</HintPath>
    </Reference>
    <Reference Include="Microsoft.Extensions.Configuration.Binder, Version=2.1.1.0, Culture=neutral, PublicKeyToken=adb9793829ddae60, processorArchitecture=MSIL">
      <HintPath>..\..\..\..\sln\packages\Microsoft.Extensions.Configuration.Binder.2.1.1\lib\netstandard2.0\Microsoft.Extensions.Configuration.Binder.dll</HintPath>
    </Reference>
    <Reference Include="Microsoft.Extensions.Configuration.EnvironmentVariables, Version=2.0.2.0, Culture=neutral, PublicKeyToken=adb9793829ddae60, processorArchitecture=MSIL">
      <HintPath>..\..\..\..\sln\packages\Microsoft.Extensions.Configuration.EnvironmentVariables.2.0.2\lib\netstandard2.0\Microsoft.Extensions.Configuration.EnvironmentVariables.dll</HintPath>
    </Reference>
    <Reference Include="Microsoft.Extensions.Configuration.FileExtensions, Version=2.0.2.0, Culture=neutral, PublicKeyToken=adb9793829ddae60, processorArchitecture=MSIL">
      <HintPath>..\..\..\..\sln\packages\Microsoft.Extensions.Configuration.FileExtensions.2.0.2\lib\netstandard2.0\Microsoft.Extensions.Configuration.FileExtensions.dll</HintPath>
    </Reference>
    <Reference Include="Microsoft.Extensions.DependencyInjection, Version=2.1.1.0, Culture=neutral, PublicKeyToken=adb9793829ddae60, processorArchitecture=MSIL">
      <HintPath>..\..\..\..\sln\packages\Microsoft.Extensions.DependencyInjection.2.1.1\lib\net461\Microsoft.Extensions.DependencyInjection.dll</HintPath>
    </Reference>
    <Reference Include="Microsoft.Extensions.DependencyInjection.Abstractions, Version=2.1.1.0, Culture=neutral, PublicKeyToken=adb9793829ddae60, processorArchitecture=MSIL">
      <HintPath>..\..\..\..\sln\packages\Microsoft.Extensions.DependencyInjection.Abstractions.2.1.1\lib\netstandard2.0\Microsoft.Extensions.DependencyInjection.Abstractions.dll</HintPath>
    </Reference>
    <Reference Include="Microsoft.Extensions.DependencyModel, Version=2.0.3.0, Culture=neutral, PublicKeyToken=adb9793829ddae60, processorArchitecture=MSIL">
      <HintPath>..\..\..\..\sln\packages\Microsoft.Extensions.DependencyModel.2.0.3\lib\net451\Microsoft.Extensions.DependencyModel.dll</HintPath>
    </Reference>
    <Reference Include="Microsoft.Extensions.FileProviders.Abstractions, Version=2.0.1.0, Culture=neutral, PublicKeyToken=adb9793829ddae60, processorArchitecture=MSIL">
      <HintPath>..\..\..\..\sln\packages\Microsoft.Extensions.FileProviders.Abstractions.2.0.1\lib\netstandard2.0\Microsoft.Extensions.FileProviders.Abstractions.dll</HintPath>
    </Reference>
    <Reference Include="Microsoft.Extensions.FileProviders.Physical, Version=2.0.1.0, Culture=neutral, PublicKeyToken=adb9793829ddae60, processorArchitecture=MSIL">
      <HintPath>..\..\..\..\sln\packages\Microsoft.Extensions.FileProviders.Physical.2.0.1\lib\netstandard2.0\Microsoft.Extensions.FileProviders.Physical.dll</HintPath>
    </Reference>
    <Reference Include="Microsoft.Extensions.FileSystemGlobbing, Version=2.0.1.0, Culture=neutral, PublicKeyToken=adb9793829ddae60, processorArchitecture=MSIL">
      <HintPath>..\..\..\..\sln\packages\Microsoft.Extensions.FileSystemGlobbing.2.0.1\lib\netstandard2.0\Microsoft.Extensions.FileSystemGlobbing.dll</HintPath>
    </Reference>
    <Reference Include="Microsoft.Extensions.Hosting.Abstractions, Version=2.0.3.0, Culture=neutral, PublicKeyToken=adb9793829ddae60, processorArchitecture=MSIL">
      <HintPath>..\..\..\..\sln\packages\Microsoft.Extensions.Hosting.Abstractions.2.0.3\lib\netstandard2.0\Microsoft.Extensions.Hosting.Abstractions.dll</HintPath>
    </Reference>
    <Reference Include="Microsoft.Extensions.Localization, Version=2.0.1.0, Culture=neutral, PublicKeyToken=adb9793829ddae60, processorArchitecture=MSIL">
      <HintPath>..\..\..\..\sln\packages\Microsoft.Extensions.Localization.2.0.1\lib\netstandard2.0\Microsoft.Extensions.Localization.dll</HintPath>
    </Reference>
    <Reference Include="Microsoft.Extensions.Localization.Abstractions, Version=2.0.1.0, Culture=neutral, PublicKeyToken=adb9793829ddae60, processorArchitecture=MSIL">
      <HintPath>..\..\..\..\sln\packages\Microsoft.Extensions.Localization.Abstractions.2.0.1\lib\netstandard2.0\Microsoft.Extensions.Localization.Abstractions.dll</HintPath>
    </Reference>
    <Reference Include="Microsoft.Extensions.Logging, Version=2.1.1.0, Culture=neutral, PublicKeyToken=adb9793829ddae60, processorArchitecture=MSIL">
      <HintPath>..\..\..\..\sln\packages\Microsoft.Extensions.Logging.2.1.1\lib\netstandard2.0\Microsoft.Extensions.Logging.dll</HintPath>
    </Reference>
    <Reference Include="Microsoft.Extensions.Logging.Abstractions, Version=2.1.1.0, Culture=neutral, PublicKeyToken=adb9793829ddae60, processorArchitecture=MSIL">
      <HintPath>..\..\..\..\sln\packages\Microsoft.Extensions.Logging.Abstractions.2.1.1\lib\netstandard2.0\Microsoft.Extensions.Logging.Abstractions.dll</HintPath>
    </Reference>
    <Reference Include="Microsoft.Extensions.Logging.Debug, Version=2.0.0.0, Culture=neutral, PublicKeyToken=adb9793829ddae60, processorArchitecture=MSIL">
      <HintPath>..\..\..\..\sln\packages\Microsoft.Extensions.Logging.Debug.2.0.0\lib\netstandard2.0\Microsoft.Extensions.Logging.Debug.dll</HintPath>
    </Reference>
    <Reference Include="Microsoft.Extensions.ObjectPool, Version=2.0.0.0, Culture=neutral, PublicKeyToken=adb9793829ddae60, processorArchitecture=MSIL">
      <HintPath>..\..\..\..\sln\packages\Microsoft.Extensions.ObjectPool.2.0.0\lib\netstandard2.0\Microsoft.Extensions.ObjectPool.dll</HintPath>
    </Reference>
    <Reference Include="Microsoft.Extensions.Options, Version=2.1.1.0, Culture=neutral, PublicKeyToken=adb9793829ddae60, processorArchitecture=MSIL">
      <HintPath>..\..\..\..\sln\packages\Microsoft.Extensions.Options.2.1.1\lib\netstandard2.0\Microsoft.Extensions.Options.dll</HintPath>
    </Reference>
    <Reference Include="Microsoft.Extensions.Primitives, Version=2.1.1.0, Culture=neutral, PublicKeyToken=adb9793829ddae60, processorArchitecture=MSIL">
      <HintPath>..\..\..\..\sln\packages\Microsoft.Extensions.Primitives.2.1.1\lib\netstandard2.0\Microsoft.Extensions.Primitives.dll</HintPath>
    </Reference>
    <Reference Include="Microsoft.Net.Http.Headers, Version=2.0.3.0, Culture=neutral, PublicKeyToken=adb9793829ddae60, processorArchitecture=MSIL">
      <HintPath>..\..\..\..\sln\packages\Microsoft.Net.Http.Headers.2.0.3\lib\netstandard2.0\Microsoft.Net.Http.Headers.dll</HintPath>
    </Reference>
    <Reference Include="Microsoft.OData.Client, Version=7.6.0.30605, Culture=neutral, PublicKeyToken=31bf3856ad364e35, processorArchitecture=MSIL">
      <HintPath>..\..\..\..\sln\packages\Microsoft.OData.Client.7.6.0\lib\netstandard1.1\Microsoft.OData.Client.dll</HintPath>
    </Reference>
    <Reference Include="Microsoft.OData.Core, Version=7.6.0.30605, Culture=neutral, PublicKeyToken=31bf3856ad364e35, processorArchitecture=MSIL">
      <HintPath>..\..\..\..\sln\packages\Microsoft.OData.Core.7.6.0\lib\portable-net45+win8+wpa81\Microsoft.OData.Core.dll</HintPath>
    </Reference>
    <Reference Include="Microsoft.OData.Edm, Version=7.6.0.30605, Culture=neutral, PublicKeyToken=31bf3856ad364e35, processorArchitecture=MSIL">
      <HintPath>..\..\..\..\sln\packages\Microsoft.OData.Edm.7.6.0\lib\portable-net45+win8+wpa81\Microsoft.OData.Edm.dll</HintPath>
    </Reference>
    <Reference Include="Microsoft.Spatial, Version=7.6.0.30605, Culture=neutral, PublicKeyToken=31bf3856ad364e35, processorArchitecture=MSIL">
      <HintPath>..\..\..\..\sln\packages\Microsoft.Spatial.7.6.0\lib\portable-net45+win8+wpa81\Microsoft.Spatial.dll</HintPath>
    </Reference>
    <Reference Include="Newtonsoft.Json, Version=10.0.0.0, Culture=neutral, PublicKeyToken=30ad4fe6b2a6aeed, processorArchitecture=MSIL">
      <HintPath>..\..\..\..\sln\packages\Newtonsoft.Json.10.0.1\lib\net45\Newtonsoft.Json.dll</HintPath>
    </Reference>
    <Reference Include="Remotion.Linq, Version=2.2.0.0, Culture=neutral, PublicKeyToken=fee00910d6e5f53b, processorArchitecture=MSIL">
      <HintPath>..\..\..\..\sln\packages\Remotion.Linq.2.2.0\lib\net45\Remotion.Linq.dll</HintPath>
    </Reference>
    <Reference Include="System" />
    <Reference Include="System.Buffers, Version=4.0.2.0, Culture=neutral, PublicKeyToken=cc7b13ffcd2ddd51, processorArchitecture=MSIL">
      <HintPath>..\..\..\..\sln\packages\System.Buffers.4.4.0\lib\netstandard2.0\System.Buffers.dll</HintPath>
    </Reference>
    <Reference Include="System.Collections.Immutable, Version=1.2.3.0, Culture=neutral, PublicKeyToken=b03f5f7f11d50a3a, processorArchitecture=MSIL">
      <HintPath>..\..\..\..\sln\packages\System.Collections.Immutable.1.5.0\lib\netstandard2.0\System.Collections.Immutable.dll</HintPath>
    </Reference>
    <Reference Include="System.ComponentModel.Annotations, Version=4.2.1.0, Culture=neutral, PublicKeyToken=b03f5f7f11d50a3a, processorArchitecture=MSIL">
      <HintPath>..\..\..\..\sln\packages\System.ComponentModel.Annotations.4.5.0\lib\net461\System.ComponentModel.Annotations.dll</HintPath>
    </Reference>
    <Reference Include="System.ComponentModel.DataAnnotations" />
    <Reference Include="System.Data" />
    <Reference Include="System.Data.Linq" />
    <Reference Include="System.Data.SqlClient, Version=4.4.0.0, Culture=neutral, PublicKeyToken=b03f5f7f11d50a3a, processorArchitecture=MSIL">
      <HintPath>..\..\..\..\sln\packages\System.Data.SqlClient.4.5.1\lib\net461\System.Data.SqlClient.dll</HintPath>
    </Reference>
    <Reference Include="System.Diagnostics.DiagnosticSource, Version=4.0.3.1, Culture=neutral, PublicKeyToken=cc7b13ffcd2ddd51, processorArchitecture=MSIL">
      <HintPath>..\..\..\..\sln\packages\System.Diagnostics.DiagnosticSource.4.5.1\lib\net46\System.Diagnostics.DiagnosticSource.dll</HintPath>
    </Reference>
    <Reference Include="System.Interactive.Async, Version=3.0.3000.0, Culture=neutral, PublicKeyToken=94bc3704cddfc263, processorArchitecture=MSIL">
      <HintPath>..\..\..\..\sln\packages\System.Interactive.Async.3.1.1\lib\net46\System.Interactive.Async.dll</HintPath>
    </Reference>
    <Reference Include="System.Memory, Version=4.0.1.0, Culture=neutral, PublicKeyToken=cc7b13ffcd2ddd51, processorArchitecture=MSIL">
      <HintPath>..\..\..\..\sln\packages\System.Memory.4.5.1\lib\netstandard2.0\System.Memory.dll</HintPath>
    </Reference>
    <Reference Include="System.Numerics" />
    <Reference Include="System.Numerics.Vectors, Version=4.1.3.0, Culture=neutral, PublicKeyToken=b03f5f7f11d50a3a, processorArchitecture=MSIL">
      <HintPath>..\..\..\..\sln\packages\System.Numerics.Vectors.4.4.0\lib\net46\System.Numerics.Vectors.dll</HintPath>
    </Reference>
    <Reference Include="System.Reflection.Metadata, Version=1.4.2.0, Culture=neutral, PublicKeyToken=b03f5f7f11d50a3a, processorArchitecture=MSIL">
      <HintPath>..\..\..\..\sln\packages\System.Reflection.Metadata.1.5.0\lib\netstandard2.0\System.Reflection.Metadata.dll</HintPath>
    </Reference>
    <Reference Include="System.Runtime.CompilerServices.Unsafe, Version=4.0.4.0, Culture=neutral, PublicKeyToken=b03f5f7f11d50a3a, processorArchitecture=MSIL">
      <HintPath>..\..\..\..\sln\packages\System.Runtime.CompilerServices.Unsafe.4.5.1\lib\netstandard2.0\System.Runtime.CompilerServices.Unsafe.dll</HintPath>
    </Reference>
    <Reference Include="System.Runtime.Serialization" />
    <Reference Include="System.Runtime.Serialization.Primitives">
      <HintPath>..\..\..\..\sln\packages\System.Runtime.Serialization.Primitives.4.3.0\lib\net46\System.Runtime.Serialization.Primitives.dll</HintPath>
      <Private>True</Private>
    </Reference>
    <Reference Include="System.Text.Encodings.Web, Version=4.0.2.0, Culture=neutral, PublicKeyToken=cc7b13ffcd2ddd51, processorArchitecture=MSIL">
      <HintPath>..\..\..\..\sln\packages\System.Text.Encodings.Web.4.4.0\lib\netstandard2.0\System.Text.Encodings.Web.dll</HintPath>
    </Reference>
    <Reference Include="System.Threading.Tasks.Extensions, Version=4.1.1.0, Culture=neutral, PublicKeyToken=cc7b13ffcd2ddd51, processorArchitecture=MSIL">
      <HintPath>..\..\..\..\sln\packages\System.Threading.Tasks.Extensions.4.4.0\lib\netstandard2.0\System.Threading.Tasks.Extensions.dll</HintPath>
    </Reference>
    <Reference Include="System.Xml" />
    <Reference Include="System.Xml.Linq" />
    <Reference Include="xunit.abstractions, Version=2.0.0.0, Culture=neutral, PublicKeyToken=8d05b1bb7a6fdb6c, processorArchitecture=MSIL">
      <HintPath>..\..\..\..\sln\packages\xunit.abstractions.2.0.1\lib\net35\xunit.abstractions.dll</HintPath>
      <Private>True</Private>
    </Reference>
    <Reference Include="xunit.assert, Version=2.3.1.3858, Culture=neutral, PublicKeyToken=8d05b1bb7a6fdb6c, processorArchitecture=MSIL">
      <HintPath>..\..\..\..\sln\packages\xunit.assert.2.3.1\lib\netstandard1.1\xunit.assert.dll</HintPath>
    </Reference>
    <Reference Include="xunit.core, Version=2.3.1.3858, Culture=neutral, PublicKeyToken=8d05b1bb7a6fdb6c, processorArchitecture=MSIL">
      <HintPath>..\..\..\..\sln\packages\xunit.extensibility.core.2.3.1\lib\netstandard1.1\xunit.core.dll</HintPath>
    </Reference>
    <Reference Include="xunit.execution.desktop, Version=2.3.1.3858, Culture=neutral, PublicKeyToken=8d05b1bb7a6fdb6c, processorArchitecture=MSIL">
      <HintPath>..\..\..\..\sln\packages\xunit.extensibility.execution.2.3.1\lib\net452\xunit.execution.desktop.dll</HintPath>
    </Reference>
  </ItemGroup>
  <ItemGroup>
    <Content Include="..\..\..\..\sln\packages\Libuv.1.10.0\runtimes\win-x86\native\libuv.dll">
      <Link>libuv.dll</Link>
      <CopyToOutputDirectory>PreserveNewest</CopyToOutputDirectory>
    </Content>
  </ItemGroup>
  <Import Project="$(MSBuildToolsPath)\Microsoft.CSharp.targets" />
  <Target Name="EnsureNuGetPackageBuildImports" BeforeTargets="PrepareForBuild">
    <PropertyGroup>
      <ErrorText>This project references NuGet package(s) that are missing on this computer. Use NuGet Package Restore to download them.  For more information, see http://go.microsoft.com/fwlink/?LinkID=322105. The missing file is {0}.</ErrorText>
    </PropertyGroup>
    <Error Condition="!Exists('..\..\..\..\sln\packages\xunit.core.2.3.1\build\xunit.core.props')" Text="$([System.String]::Format('$(ErrorText)', '..\..\..\..\sln\packages\xunit.core.2.3.1\build\xunit.core.props'))" />
    <Error Condition="!Exists('..\..\..\..\sln\packages\xunit.core.2.3.1\build\xunit.core.targets')" Text="$([System.String]::Format('$(ErrorText)', '..\..\..\..\sln\packages\xunit.core.2.3.1\build\xunit.core.targets'))" />
    <Error Condition="!Exists('..\..\..\..\sln\packages\xunit.runner.visualstudio.2.3.1\build\net20\xunit.runner.visualstudio.props')" Text="$([System.String]::Format('$(ErrorText)', '..\..\..\..\sln\packages\xunit.runner.visualstudio.2.3.1\build\net20\xunit.runner.visualstudio.props'))" />
  </Target>
  <Import Project="..\..\..\..\sln\packages\xunit.core.2.3.1\build\xunit.core.targets" Condition="Exists('..\..\..\..\sln\packages\xunit.core.2.3.1\build\xunit.core.targets')" />
</Project><|MERGE_RESOLUTION|>--- conflicted
+++ resolved
@@ -72,11 +72,8 @@
     <Compile Include="..\Routing\AttributeRoutingTests.cs">
       <Link>Routing\AttributeRoutingTests.cs</Link>
     </Compile>
-<<<<<<< HEAD
     <Compile Include="Aggregation\LinqToSqlDatabaseContext.cs" />
-=======
     <Compile Include="DependencyInjection\CustomizeSkipTokenImplementationTest.cs" />
->>>>>>> 52161d4a
     <Compile Include="Properties\AssemblyInfo.cs" />
     <None Include="App.config" />
     <None Include="packages.config">
