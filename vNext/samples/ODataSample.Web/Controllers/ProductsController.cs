--- conflicted
+++ resolved
@@ -28,11 +28,7 @@
         }
 
         // GET api/Products/5
-<<<<<<< HEAD
-        [HttpGet("{id}")]
-=======
         [HttpGet("{productId}")]
->>>>>>> 3b774a17
         public IActionResult Get(int productId)
         {
             var product = _sampleContext.FindProduct(productId);
@@ -44,11 +40,7 @@
             return new ObjectResult(product);
         }
 
-<<<<<<< HEAD
-        [HttpGet("{id}/Name")]
-=======
         [HttpGet("{productId}/Name")]
->>>>>>> 3b774a17
         public IActionResult GetName(int productId)
         {
             var product = _sampleContext.FindProduct(productId);
@@ -60,11 +52,7 @@
             return new ObjectResult(product.Name);
         }
 
-<<<<<<< HEAD
-        [HttpGet("{id}/Price")]
-=======
         [HttpGet("{productId}/Price")]
->>>>>>> 3b774a17
         public IActionResult GetPrice(int productId)
         {
             var product = _sampleContext.FindProduct(productId);
@@ -76,11 +64,7 @@
             return new ObjectResult(product.Price);
         }
 
-<<<<<<< HEAD
-        [HttpGet("{id}/ProductId")]
-=======
         [HttpGet("{productId}/ProductId")]
->>>>>>> 3b774a17
         public IActionResult GetProductId(int productId)
         {
             var product = _sampleContext.FindProduct(productId);
@@ -101,11 +85,7 @@
         }
 
         // PUT api/Products/5
-<<<<<<< HEAD
-        [HttpPut("{id}")]
-=======
         [HttpPut("{productId}")]
->>>>>>> 3b774a17
         public IActionResult Put(int productId, [FromBody]Product value)
         {
             if (!_sampleContext.UpdateProduct(productId, value))
@@ -117,11 +97,7 @@
         }
 
         // DELETE api/Products/5
-<<<<<<< HEAD
-        [HttpDelete("{id}")]
-=======
         [HttpDelete("{productId}")]
->>>>>>> 3b774a17
         public IActionResult Delete(int productId)
         {
             if (!_sampleContext.DeleteProduct(productId))
