﻿<?xml version="1.0" encoding="utf-8"?>
<Project ToolsVersion="4.0" DefaultTargets="Build" xmlns="http://schemas.microsoft.com/developer/msbuild/2003">
  <Import Project="..\..\tools\WebStack.settings.targets" />
  <PropertyGroup>
    <ProjectGuid>{D23E28F1-CCD0-43E0-8C0D-36731EC91318}</ProjectGuid>
    <OutputType>Library</OutputType>
    <RootNamespace>System.Web.OData</RootNamespace>
    <AssemblyName>Microsoft.TeamFoundation.Web.OData</AssemblyName>
    <DocumentationFile>$(OutputPath)$(AssemblyName).xml</DocumentationFile>
    <RunCodeAnalysis>$(CodeAnalysis)</RunCodeAnalysis>
    <CodeAnalysisRuleSet>..\Strict.ruleset</CodeAnalysisRuleSet>
    <DefineConstants>$(DefineConstants);ASPNETODATA;ASPNETWEBAPI</DefineConstants>
  </PropertyGroup>
  <ItemGroup>
<<<<<<< HEAD
=======
    <Reference Include="Microsoft.OData.Core, Version=7.3.1.10814, Culture=neutral, PublicKeyToken=31bf3856ad364e35, processorArchitecture=MSIL">
      <HintPath>..\..\sln\packages\Microsoft.OData.Core.7.3.1\lib\portable-net45+win8+wpa81\Microsoft.OData.Core.dll</HintPath>
      <Private>True</Private>
    </Reference>
    <Reference Include="Microsoft.OData.Edm, Version=7.3.1.10814, Culture=neutral, PublicKeyToken=31bf3856ad364e35, processorArchitecture=MSIL">
      <HintPath>..\..\sln\packages\Microsoft.OData.Edm.7.3.1\lib\portable-net45+win8+wpa81\Microsoft.OData.Edm.dll</HintPath>
      <Private>True</Private>
    </Reference>
    <Reference Include="Microsoft.Spatial, Version=7.3.1.10814, Culture=neutral, PublicKeyToken=31bf3856ad364e35, processorArchitecture=MSIL">
      <HintPath>..\..\sln\packages\Microsoft.Spatial.7.3.1\lib\portable-net45+win8+wpa81\Microsoft.Spatial.dll</HintPath>
      <Private>True</Private>
    </Reference>
>>>>>>> 5ff5332a
    <Reference Include="Newtonsoft.Json, Version=6.0.0.0, Culture=neutral, PublicKeyToken=30ad4fe6b2a6aeed, processorArchitecture=MSIL">
      <SpecificVersion>False</SpecificVersion>
      <HintPath>..\..\sln\packages\Newtonsoft.Json.6.0.4\lib\net45\Newtonsoft.Json.dll</HintPath>
    </Reference>
    <Reference Include="Microsoft.Extensions.DependencyInjection, Version=1.0.0.0, Culture=neutral, PublicKeyToken=adb9793829ddae60, processorArchitecture=MSIL">
      <HintPath>..\..\sln\packages\Microsoft.Extensions.DependencyInjection.1.0.0\lib\netstandard1.1\Microsoft.Extensions.DependencyInjection.dll</HintPath>
      <Private>True</Private>
    </Reference>
    <Reference Include="Microsoft.Extensions.DependencyInjection.Abstractions, Version=1.0.0.0, Culture=neutral, PublicKeyToken=adb9793829ddae60, processorArchitecture=MSIL">
      <HintPath>..\..\sln\packages\Microsoft.Extensions.DependencyInjection.Abstractions.1.0.0\lib\netstandard1.0\Microsoft.Extensions.DependencyInjection.Abstractions.dll</HintPath>
      <Private>True</Private>
    </Reference>
    <Reference Include="System" />
    <Reference Include="System.ComponentModel.DataAnnotations" />
    <Reference Include="System.Core" />
    <Reference Include="System.Data.Linq" />
    <Reference Include="System.Net.Http" />
    <Reference Include="System.Net.Http.Formatting, Version=5.2.3.0, Culture=neutral, PublicKeyToken=31bf3856ad364e35, processorArchitecture=MSIL">
      <SpecificVersion>False</SpecificVersion>
      <HintPath>..\..\sln\packages\Microsoft.AspNet.WebApi.Client.5.2.3\lib\net45\System.Net.Http.Formatting.dll</HintPath>
    </Reference>
    <Reference Include="System.Net.Http.WebRequest" />
    <Reference Include="System.Runtime.Serialization" />
    <Reference Include="System.Web.Http, Version=5.2.3.0, Culture=neutral, PublicKeyToken=31bf3856ad364e35, processorArchitecture=MSIL">
      <SpecificVersion>False</SpecificVersion>
      <HintPath>..\..\sln\packages\Microsoft.AspNet.WebApi.Core.5.2.3\lib\net45\System.Web.Http.dll</HintPath>
    </Reference>
    <Reference Include="System.Xml" />
    <Reference Include="System.Xml.Linq" />
  </ItemGroup>
  <ItemGroup>
    <Compile Include="..\CommonAssemblyInfo.cs">
      <Link>Properties\CommonAssemblyInfo.cs</Link>
    </Compile>
    <Compile Include="..\Common\CollectionExtensions.cs">
      <Link>Common\CollectionExtensions.cs</Link>
    </Compile>
    <Compile Include="..\Common\ListWrapperCollection.cs">
      <Link>Common\ListWrapperCollection.cs</Link>
    </Compile>
    <Compile Include="..\Common\PropertyHelper.cs">
      <Link>Common\PropertyHelper.cs</Link>
    </Compile>
    <Compile Include="..\Common\TaskHelpers.cs">
      <Link>Common\TaskHelpers.cs</Link>
    </Compile>
    <Compile Include="..\Common\TaskHelpersExtensions.cs">
      <Link>Common\TaskHelpersExtensions.cs</Link>
    </Compile>
    <Compile Include="..\Common\Error.cs">
      <Link>Common\Error.cs</Link>
    </Compile>
    <Compile Include="..\Common\TypeExtensions.cs">
      <Link>Common\TypeExtensions.cs</Link>
    </Compile>
    <Compile Include="Extensions\HttpConfigurationExtensions.cs" />
    <Compile Include="Extensions\HttpErrorExtensions.cs" />
    <Compile Include="Extensions\HttpRequestMessageExtensions.cs" />
    <Compile Include="Extensions\HttpRequestMessageProperties.cs" />
    <Compile Include="OData\Builder\Conventions\Attributes\CountAttributeEdmPropertyConvention.cs" />
    <Compile Include="OData\Builder\Conventions\Attributes\CountAttributeEdmTypeConvention.cs" />
    <Compile Include="OData\Builder\Conventions\Attributes\FilterAttributeEdmPropertyConvention.cs" />
    <Compile Include="OData\Builder\Conventions\Attributes\MaxLengthAttributeEdmPropertyConvention.cs" />
    <Compile Include="OData\Builder\Conventions\Attributes\SelectAttributeEdmPropertyConvention.cs" />
    <Compile Include="OData\Builder\Conventions\Attributes\OrderByAttributeEdmPropertyConvention.cs" />
    <Compile Include="OData\Builder\Conventions\Attributes\ExpandAttributeEdmPropertyConvention.cs" />
    <Compile Include="OData\Builder\Conventions\Attributes\ExpandAttributeEdmTypeConvention.cs" />
    <Compile Include="OData\Builder\Conventions\Attributes\FilterAttributeEdmTypeConvention.cs" />
    <Compile Include="OData\Builder\Conventions\Attributes\SelectAttributeEdmTypeConvention.cs" />
    <Compile Include="OData\Builder\Conventions\Attributes\OrderByAttributeEdmTypeConvention.cs" />
    <Compile Include="OData\Builder\Conventions\Attributes\PageAttributeEdmTypeConvention.cs" />
    <Compile Include="OData\Builder\Conventions\Attributes\PageAttributeEdmPropertyConvention.cs" />
    <Compile Include="OData\Builder\BindingPathConfigurationOfTStructuralType.cs" />
    <Compile Include="OData\Builder\DecimalPropertyConfiguration.cs" />
    <Compile Include="OData\Builder\LengthPropertyConfiguration.cs" />
    <Compile Include="OData\Builder\NavigationPropertyExtensions.cs" />
    <Compile Include="OData\Builder\NavigationPropertyBindingOption.cs" />
    <Compile Include="OData\Builder\OperationLinkBuilder.cs" />
    <Compile Include="OData\Builder\AutoExpandAttribute.cs" />
    <Compile Include="OData\Builder\Conventions\Attributes\AutoExpandAttributeEdmTypeConvention.cs" />
    <Compile Include="OData\Builder\Conventions\Attributes\AutoExpandAttributeEdmPropertyConvention.cs" />
    <Compile Include="OData\Builder\Conventions\Attributes\ColumnAttributeEdmPropertyConvention.cs" />
    <Compile Include="OData\Builder\Conventions\Attributes\DataContractAttributeEnumTypeConvention.cs" />
    <Compile Include="OData\Builder\Conventions\Attributes\MediaTypeAttributeConvention.cs" />
    <Compile Include="OData\Builder\BindingPathHelper.cs" />
    <Compile Include="OData\Builder\PrecisionPropertyConfiguration.cs" />
    <Compile Include="OData\ConcurrencyPropertiesAnnotation.cs" />
    <Compile Include="OData\EdmDeltaComplexObject.cs" />
    <Compile Include="OData\Formatter\Deserialization\ODataDeserializerProviderProxy.cs" />
    <Compile Include="OData\Formatter\ODataModelBinderConverter.cs" />
    <Compile Include="OData\Formatter\Serialization\ODataSerializerProviderProxy.cs" />
    <Compile Include="OData\ODataQueryContextExtensions.cs" />
    <Compile Include="OData\Query\CountAttribute.cs" />
    <Compile Include="OData\Query\Expressions\AggregationPropertyContainer.cs" />
<<<<<<< HEAD
=======
    <Compile Include="OData\Query\Expressions\DynamicTypeWrapperConverter.cs" />
    <Compile Include="OData\Query\Expressions\SelectExpandWrapperOfT.cs" />
>>>>>>> 5ff5332a
    <Compile Include="OData\Query\Expressions\PropertyContainer.generated.cs">
      <AutoGen>True</AutoGen>
      <DesignTime>True</DesignTime>
      <DependentUpon>PropertyContainer.generated.tt</DependentUpon>
    </Compile>
    <Compile Include="OData\Query\SelectAttribute.cs" />
    <Compile Include="OData\Query\ExpandConfiguration.cs" />
    <Compile Include="OData\Query\QueryOptionSetting.cs" />
    <Compile Include="OData\Query\SelectExpandType.cs" />
    <Compile Include="OData\Query\FilterAttribute.cs" />
    <Compile Include="OData\Query\OrderByAttribute.cs" />
    <Compile Include="OData\Query\PageAttribute.cs" />
    <Compile Include="OData\Builder\PrimitivePropertyConfigurationExtensions.cs" />
    <Compile Include="OData\Builder\MediaTypeAttribute.cs" />
    <Compile Include="OData\Builder\CapabilitiesVocabularyConstants.cs" />
    <Compile Include="OData\Builder\CapabilitiesVocabularyExtensionMethods.cs" />
    <Compile Include="OData\Builder\CapabilitiesNavigationType.cs" />
    <Compile Include="OData\Formatter\Deserialization\ODataReaderExtensions.cs" />
    <Compile Include="OData\Formatter\EdmObjectHelper.cs" />
    <Compile Include="Extensions\ContainerBuilderExtensions.cs" />
    <Compile Include="OData\DefaultContainerBuilder.cs" />
    <Compile Include="OData\Builder\QueryConfiguration.cs" />
    <Compile Include="OData\Query\ExpandAttribute.cs" />
    <Compile Include="OData\CustomAggregateMethodAnnotation.cs" />
    <Compile Include="OData\ODataSwaggerUtilities.cs" />
    <Compile Include="OData\ODataSwaggerConverter.cs" />
    <Compile Include="OData\EdmEnumObjectCollection.cs" />
    <Compile Include="OData\EdmEnumObject.cs" />
    <Compile Include="OData\IEdmEnumObject.cs" />
    <Compile Include="OData\EdmChangedObjectCollection.cs" />
    <Compile Include="OData\EdmDeltaCollectionType.cs" />
    <Compile Include="OData\EdmDeltaEntityObject.cs" />
    <Compile Include="OData\EdmDeltaLink.cs" />
    <Compile Include="OData\EdmDeltaDeletedEntityObject.cs" />
    <Compile Include="OData\EdmDeltaDeletedLink.cs" />
    <Compile Include="OData\EdmDeltaEntityKind.cs" />
    <Compile Include="OData\EdmDeltaType.cs" />
    <Compile Include="OData\EdmTypeExtensions.cs" />
    <Compile Include="OData\Formatter\Serialization\ODataDeltaFeedSerializer.cs" />
    <Compile Include="OData\IEdmChangedObject.cs" />
    <Compile Include="OData\IEdmDeltaLink.cs" />
    <Compile Include="OData\IEdmDeltaDeletedEntityObject.cs" />
    <Compile Include="OData\IEdmDeltaDeletedLink.cs" />
    <Compile Include="OData\IEdmDeltaLinkBase.cs" />
    <Compile Include="Extensions\UrlHelperExtensions.cs" />
    <Compile Include="OData\Batch\ODataBatchHandler.cs" />
    <Compile Include="OData\Batch\ODataBatchHttpRequestMessageExtensions.cs" />
    <Compile Include="OData\Builder\ActionOnDeleteAttribute.cs" />
    <Compile Include="OData\Builder\ContainedAttribute.cs" />
    <Compile Include="OData\Builder\ContainmentPathBuilder.cs" />
    <Compile Include="OData\Builder\Conventions\Attributes\ActionOnDeleteAttributeConvention.cs" />
    <Compile Include="OData\Builder\Conventions\Attributes\ComplexTypeAttributeConvention.cs" />
    <Compile Include="OData\Builder\Conventions\Attributes\ConcurrencyCheckAttributeEdmPropertyConvention.cs" />
    <Compile Include="OData\Builder\Conventions\Attributes\ForeignKeyAttributeConvention.cs" />
    <Compile Include="OData\Builder\Conventions\ForeignKeyDiscoveryConvention.cs" />
    <Compile Include="OData\Builder\Conventions\Attributes\NotCountableAttributeEdmPropertyConvention.cs" />
    <Compile Include="OData\Builder\Conventions\Attributes\TimestampAttributeEdmPropertyConvention.cs" />
    <Compile Include="OData\Builder\Conventions\INavigationSourceConvention.cs" />
    <Compile Include="OData\Builder\NavigationSourceAndAnnotations.cs" />
    <Compile Include="OData\Builder\NavigationSourceConfigurationOfTEntityType.cs" />
    <Compile Include="OData\Builder\NavigationSourceLinkBuilderAnnotation.cs" />
    <Compile Include="OData\Builder\PropertyPairSelectorVisitor.cs" />
    <Compile Include="OData\Builder\ReturnedEntitySetAnnotation.cs" />
    <Compile Include="OData\Builder\SingletonAttribute.cs" />
    <Compile Include="OData\Builder\SingletonConfigurationOfTEntityType.cs" />
    <Compile Include="OData\Builder\NavigationSourceConfiguration.cs" />
    <Compile Include="OData\Builder\SingletonConfiguration.cs" />
    <Compile Include="OData\Builder\EnumMemberConfiguration.cs" />
    <Compile Include="OData\Builder\EnumPropertyConfiguration.cs" />
    <Compile Include="OData\Builder\EnumTypeConfiguration.cs" />
    <Compile Include="OData\Builder\EnumTypeConfigurationOfTEnumType.cs" />
    <Compile Include="OData\Builder\LowerCamelCaser.cs" />
    <Compile Include="OData\Builder\NameResolverOptions.cs" />
    <Compile Include="OData\Builder\NullableEnumTypeConfiguration.cs" />
    <Compile Include="OData\Builder\ODataConventionModelBuilderExtensions.cs" />
    <Compile Include="OData\Builder\OperationTitleAnnotation.cs" />
    <Compile Include="OData\Builder\DynamicPropertyDictionaryAnnotation.cs" />
    <Compile Include="OData\ETagMessageHandler.cs" />
    <Compile Include="OData\Formatter\ODataCountMediaTypeMapping.cs" />
    <Compile Include="OData\Query\Expressions\AggregationBinder.cs" />
    <Compile Include="OData\Query\ApplyQueryOption.cs" />
    <Compile Include="OData\Query\Expressions\DynamicTypeWrapper.cs" />
    <Compile Include="OData\Query\Expressions\ExpressionBinderBase.cs" />
    <Compile Include="OData\ODataUriFunctions.cs" />
    <Compile Include="OData\Query\Expressions\UriFunctionsBinder.cs" />
    <Compile Include="OData\Query\Expressions\IdentityPropertyMapper.cs" />
    <Compile Include="OData\Query\DefaultQuerySettings.cs" />
    <Compile Include="OData\Query\IPropertyMapper.cs" />
    <Compile Include="OData\Query\ICountOptionCollection.cs" />
    <Compile Include="OData\Query\ModelBoundQuerySettings.cs" />
    <Compile Include="OData\Query\NotCountableAttribute.cs" />
    <Compile Include="OData\Query\NotFilterableAttribute.cs" />
    <Compile Include="OData\Query\NotSortableAttribute.cs" />
    <Compile Include="OData\Query\OrderByOpenPropertyNode.cs" />
    <Compile Include="OData\Query\ParameterAliasNodeTranslator.cs" />
    <Compile Include="OData\Query\Validators\CountQueryValidator.cs" />
    <Compile Include="OData\Query\Validators\OrderByModelLimitationsValidator.cs" />
    <Compile Include="OData\RequestPreferenceHelpers.cs" />
    <Compile Include="OData\FunctionImportComparer.cs" />
    <Compile Include="OData\Formatter\Deserialization\EnumDeserializationHelpers.cs" />
    <Compile Include="OData\Formatter\Deserialization\ODataEnumDeserializer.cs" />
    <Compile Include="OData\Formatter\ODataEnumValueMediaTypeMapping.cs" />
    <Compile Include="OData\Formatter\Serialization\ODataEnumSerializer.cs" />
    <Compile Include="OData\Query\NonFilterableAttribute.cs" />
    <Compile Include="OData\Builder\Conventions\Attributes\NonFilterableAttributeEdmPropertyConvention.cs" />
    <Compile Include="OData\Builder\Conventions\Attributes\NotFilterableAttributeEdmPropertyConvention.cs" />
    <Compile Include="OData\Query\NotExpandableAttribute.cs" />
    <Compile Include="OData\Builder\Conventions\Attributes\NotExpandableAttributeEdmPropertyConvention.cs" />
    <Compile Include="OData\Query\NotNavigableAttribute.cs" />
    <Compile Include="OData\Builder\Conventions\Attributes\NotNavigableAttributeEdmPropertyConvention.cs" />
    <Compile Include="OData\Query\UnsortableAttribute.cs" />
    <Compile Include="OData\Builder\Conventions\Attributes\NotSortableAttributeEdmPropertyConvention.cs" />
    <Compile Include="OData\Builder\Conventions\Attributes\UnsortableAttributeEdmPropertyConvention.cs" />
    <Compile Include="OData\Builder\Conventions\FunctionLinkGenerationConvention.cs" />
    <Compile Include="OData\Builder\FunctionConfiguration.cs" />
    <Compile Include="OData\Builder\EdmTypeMap.cs" />
    <Compile Include="OData\ClrPropertyInfoAnnotation.cs" />
    <Compile Include="OData\EdmModelExtensions.cs" />
    <Compile Include="OData\Builder\LinkGenerationHelpers.cs" />
    <Compile Include="OData\ContentIdHelpers.cs" />
    <Compile Include="OData\Batch\UnbufferedODataBatchHandler.cs" />
    <Compile Include="OData\Batch\ODataBatchResponseItem.cs" />
    <Compile Include="OData\Batch\ODataBatchRequestItem.cs" />
    <Compile Include="OData\Batch\OperationResponseItem.cs" />
    <Compile Include="OData\Batch\ODataBatchReaderExtensions.cs" />
    <Compile Include="OData\Batch\LazyStreamContent.cs" />
    <Compile Include="OData\Batch\ChangeSetRequestItem.cs" />
    <Compile Include="OData\Batch\OperationRequestItem.cs" />
    <Compile Include="OData\Batch\ChangeSetResponseItem.cs" />
    <Compile Include="OData\Batch\ODataHttpContentExtensions.cs" />
    <Compile Include="OData\Batch\ODataBatchContent.cs" />
    <Compile Include="OData\Batch\DefaultODataBatchHandler.cs" />
    <Compile Include="OData\DeltaOfTStructuralType.cs" />
    <Compile Include="OData\EdmComplexCollectionObject.cs" />
    <Compile Include="OData\EdmComplexObject.cs" />
    <Compile Include="OData\EdmEntityCollectionObject.cs" />
    <Compile Include="OData\EdmEntityObject.cs" />
    <Compile Include="OData\EdmStructuredObject.cs" />
    <Compile Include="OData\Formatter\ClrTypeCache.cs" />
    <Compile Include="OData\Formatter\DefaultODataETagHandler.cs" />
    <Compile Include="OData\Formatter\ETag.cs" />
    <Compile Include="OData\Formatter\ETagOfTEntity.cs" />
    <Compile Include="OData\Formatter\IETagHandler.cs" />
    <Compile Include="OData\Formatter\QueryStringMediaTypeMapping.cs" />
    <Compile Include="OData\Formatter\Serialization\TypedEdmComplexObject.cs" />
    <Compile Include="OData\Formatter\Serialization\TypedEdmEntityObject.cs" />
    <Compile Include="OData\Formatter\Deserialization\DeserializationHelpers.cs" />
    <Compile Include="OData\Formatter\Deserialization\ODataEntityReferenceLinkBase.cs" />
    <Compile Include="OData\Formatter\Deserialization\ODataItemBase.cs" />
    <Compile Include="OData\Formatter\Serialization\TypedEdmStructuredObject.cs" />
    <Compile Include="OData\Formatter\ODataBinaryValueMediaTypeMapping.cs" />
    <Compile Include="OData\Formatter\ODataPrimitiveValueMediaTypeMapping.cs" />
    <Compile Include="OData\Formatter\ODataValueExtensions.cs" />
    <Compile Include="OData\Formatter\ODataRawValueMediaTypeMapping.cs" />
    <Compile Include="OData\Formatter\Serialization\ODataEntityReferenceLinksSerializer.cs" />
    <Compile Include="OData\Formatter\Serialization\ODataRawValueSerializer.cs" />
    <Compile Include="OData\IEdmComplexObject.cs" />
    <Compile Include="OData\IEdmEntityObject.cs" />
    <Compile Include="OData\NullEdmComplexObject.cs" />
    <Compile Include="OData\ODataNullValueMessageHandler.cs" />
    <Compile Include="OData\Formatter\Serialization\ODataSerializerProviderExtensions.cs" />
    <Compile Include="OData\Formatter\Serialization\SelectExpandNode.cs" />
    <Compile Include="OData\IEdmObject.cs" />
    <Compile Include="OData\IEdmStructuredObject.cs" />
    <Compile Include="OData\ODataRoutingAttribute.cs" />
    <Compile Include="OData\ODataUntypedActionParameters.cs" />
    <Compile Include="OData\PerRequestContentNegotiator.cs" />
    <Compile Include="OData\QueryableRestrictions.cs" />
    <Compile Include="OData\QueryableRestrictionsAnnotation.cs" />
    <Compile Include="OData\Query\ISelectExpandWrapper.cs" />
    <Compile Include="OData\Query\Expressions\NamedPropertyExpression.cs" />
    <Compile Include="OData\Query\Expressions\PropertyContainer.cs" />
    <Compile Include="OData\Query\Expressions\SelectExpandBinder.cs" />
    <Compile Include="OData\Query\Expressions\SelectExpandWrapper.cs" />
    <Compile Include="OData\Query\Expressions\SelectExpandWrapperConverter.cs" />
    <Compile Include="OData\Query\ITruncatedCollection.cs" />
    <Compile Include="OData\Query\TruncatedCollectionOfT.cs" />
    <Compile Include="OData\Query\SelectExpandQueryOption.cs" />
    <Compile Include="OData\Query\Validators\SelectExpandQueryValidator.cs" />
    <Compile Include="OData\Results\CreatedODataResult.cs" />
    <Compile Include="OData\Results\ResultHelpers.cs" />
    <Compile Include="OData\Results\UpdatedODataResult.cs" />
    <Compile Include="OData\Routing\Conventions\DynamicPropertyRoutingConvention.cs" />
    <Compile Include="OData\Routing\Conventions\NavigationSourceRoutingConvention.cs" />
    <Compile Include="OData\Routing\Conventions\SingletonRoutingConvention.cs" />
    <Compile Include="OData\Routing\DefaultODataPathHandler.cs" />
    <Compile Include="OData\Routing\ODataParameterValue.cs" />
    <Compile Include="OData\Routing\DefaultODataPathValidator.cs" />
    <Compile Include="OData\Routing\ODataPathSegmentExtensions.cs" />
    <Compile Include="OData\Routing\ODataParameterHelper.cs" />
    <Compile Include="OData\Routing\Template\NavigationPropertyLinkSegmentTemplate.cs" />
    <Compile Include="OData\Routing\Template\DynamicSegmentTemplate.cs" />
    <Compile Include="OData\Routing\Template\OperationSegmentTemplate.cs" />
    <Compile Include="OData\Routing\Template\OperationImportSegmentTemplate.cs" />
    <Compile Include="OData\Routing\Template\PathTemplateSegmentTemplate.cs" />
    <Compile Include="OData\Routing\Template\PropertySegmentTemplate.cs" />
    <Compile Include="OData\Routing\Template\SingletonSegmentTemplate.cs" />
    <Compile Include="OData\Routing\Template\EntitySetSegmentTemplate.cs" />
    <Compile Include="OData\Routing\Template\ODataPathSegmentTemplateTranslator.cs" />
    <Compile Include="OData\Routing\ODataPathSegmentHandler.cs" />
    <Compile Include="OData\Routing\ODataPathSegmentTranslator.cs" />
    <Compile Include="OData\Routing\ODataVersionConstraint.cs" />
    <Compile Include="OData\Routing\Template\KeySegmentTemplate.cs" />
    <Compile Include="OData\Routing\Template\ODataPathSegmentTemplateOfT.cs" />
    <Compile Include="OData\Routing\Template\NavigationPropertySegmentTemplate.cs" />
    <Compile Include="OData\Routing\Template\TypeSegmentTemplate.cs" />
    <Compile Include="OData\Routing\Conventions\ActionMapExtensions.cs" />
    <Compile Include="OData\Routing\Conventions\FunctionRoutingConvention.cs" />
    <Compile Include="OData\Routing\Conventions\AttributeRoutingConvention.cs" />
    <Compile Include="OData\Routing\Conventions\ODataRoutingConventions.cs" />
    <Compile Include="OData\Routing\Conventions\RoutingConventionHelpers.cs" />
    <Compile Include="OData\Routing\Conventions\PropertyRoutingConvention.cs" />
    <Compile Include="OData\Routing\IODataPathTemplateHandler.cs" />
    <Compile Include="OData\Routing\ODataRouteAttribute.cs" />
    <Compile Include="OData\Routing\ODataRoutePrefixAttribute.cs" />
    <Compile Include="OData\Routing\KeyValueParser.cs" />
    <Compile Include="OData\Routing\Template\ODataPathSegmentTemplate.cs" />
    <Compile Include="OData\Routing\Template\ODataPathTemplate.cs" />
    <Compile Include="OData\Routing\ODataRoute.cs" />
    <Compile Include="OData\ODataFormattingAttribute.cs" />
    <Compile Include="OData\ODataController.cs" />
    <Compile Include="OData\Builder\SelfLinkBuilder.cs" />
    <Compile Include="OData\Builder\NavigationLinkBuilder.cs" />
    <Compile Include="OData\Formatter\ODataMetadataLevel.cs" />
    <Compile Include="OData\Formatter\Serialization\EntitySelfLinks.cs" />
    <Compile Include="OData\FromODataUriAttribute.cs" />
    <Compile Include="OData\Routing\ODataRouteConstants.cs" />
    <Compile Include="OData\NonValidatingParameterBindingAttribute.cs" />
    <Compile Include="GlobalSuppressions.cs" />
    <Compile Include="OData\Builder\BindableOperationFinder.cs" />
    <Compile Include="OData\Builder\Conventions\ActionLinkGenerationConvention.cs" />
    <Compile Include="OData\Builder\Conventions\IOperationConvention.cs" />
    <Compile Include="OData\Builder\Conventions\AssociationSetDiscoveryConvention.cs" />
    <Compile Include="OData\Builder\Conventions\Attributes\DataMemberAttributeEdmPropertyConvention.cs" />
    <Compile Include="OData\Formatter\Deserialization\CollectionDeserializationHelpers.cs" />
    <Compile Include="OData\Formatter\ODataMediaTypeFormatters.cs" />
    <Compile Include="OData\Formatter\ODataMediaTypes.cs" />
    <Compile Include="OData\Query\CountQueryOption.cs" />
    <Compile Include="OData\Query\OrderByItNode.cs" />
    <Compile Include="OData\Query\OrderByNode.cs" />
    <Compile Include="OData\Query\Expressions\LinqParameterContainer.cs" />
    <Compile Include="OData\Query\Validators\FilterQueryValidator.cs" />
    <Compile Include="OData\Query\AllowedArithmeticOperators.cs" />
    <Compile Include="OData\Query\AllowedFunctions.cs" />
    <Compile Include="OData\Query\AllowedLogicalOperators.cs" />
    <Compile Include="OData\Query\AllowedQueryOptions.cs" />
    <Compile Include="OData\Query\Validators\ODataQueryValidator.cs" />
    <Compile Include="OData\Query\ODataValidationSettings.cs" />
    <Compile Include="OData\Query\Validators\OrderByQueryValidator.cs" />
    <Compile Include="OData\Query\Validators\SkipQueryValidator.cs" />
    <Compile Include="OData\Query\Validators\TopQueryValidator.cs" />
    <Compile Include="OData\Routing\Conventions\ActionRoutingConvention.cs" />
    <Compile Include="OData\Routing\Conventions\RefRoutingConvention.cs" />
    <Compile Include="OData\Routing\Conventions\NavigationRoutingConvention.cs" />
    <Compile Include="OData\Routing\Conventions\UnmappedRequestRoutingConvention.cs" />
    <Compile Include="OData\Routing\Conventions\MetadataRoutingConvention.cs" />
    <Compile Include="OData\Routing\Conventions\EntityRoutingConvention.cs" />
    <Compile Include="OData\Routing\Conventions\EntitySetRoutingConvention.cs" />
    <Compile Include="OData\Routing\Conventions\IODataRoutingConvention.cs" />
    <Compile Include="OData\Routing\ODataActionSelector.cs" />
    <Compile Include="OData\Routing\IODataPathHandler.cs" />
    <Compile Include="OData\Routing\ODataPath.cs" />
    <Compile Include="OData\Routing\ODataPathRouteConstraint.cs" />
    <Compile Include="OData\Routing\ODataPathParameterBindingAttribute.cs" />
    <Compile Include="OData\Routing\ODataSegmentKinds.cs" />
    <Compile Include="OData\Routing\ODataValueProviderFactory.cs" />
    <Compile Include="OData\Routing\UnresolvedPathSegment.cs" />
    <Compile Include="OData\ODataActionParameters.cs" />
    <Compile Include="OData\Builder\ActionConfiguration.cs" />
    <Compile Include="OData\Builder\BindingParameterConfiguration.cs" />
    <Compile Include="OData\Builder\CollectionPropertyConfiguration.cs" />
    <Compile Include="OData\Builder\CollectionTypeConfiguration.cs" />
    <Compile Include="OData\Builder\ComplexPropertyConfiguration.cs" />
    <Compile Include="OData\Builder\ComplexTypeConfiguration.cs" />
    <Compile Include="OData\Builder\Conventions\AbstractTypeDiscoveryConvention.cs" />
    <Compile Include="OData\Builder\Conventions\Attributes\AttributeConvention.cs" />
    <Compile Include="OData\Builder\Conventions\Attributes\AttributeEdmPropertyConvention.cs" />
    <Compile Include="OData\Builder\Conventions\Attributes\NotMappedAttributeEdmPropertyConvention.cs" />
    <Compile Include="OData\Builder\Conventions\Attributes\AttributeEdmTypeConvention.cs" />
    <Compile Include="OData\Builder\Conventions\Attributes\DataContractAttributeEdmTypeConvention.cs" />
    <Compile Include="OData\Builder\Conventions\Attributes\IgnoreDataMemberAttributeEdmPropertyConvention.cs" />
    <Compile Include="OData\Builder\Conventions\Attributes\RequiredAttributeEdmPropertyConvention.cs" />
    <Compile Include="OData\Builder\Conventions\IConvention.cs" />
    <Compile Include="OData\Builder\Conventions\IEdmPropertyConvention.cs" />
    <Compile Include="OData\Builder\Conventions\IEdmPropertyConventionOfTPropertyConfiguration.cs" />
    <Compile Include="OData\Builder\Conventions\Attributes\KeyAttributeEdmPropertyConvention.cs" />
    <Compile Include="OData\Builder\Conventions\NavigationLinksGenerationConvention.cs" />
    <Compile Include="OData\Builder\Conventions\SelfLinksGenerationConvention.cs" />
    <Compile Include="OData\Builder\EdmTypeBuilder.cs" />
    <Compile Include="OData\Builder\EntityCollectionConfigurationOfTEntityType.cs" />
    <Compile Include="OData\Builder\EdmTypeConfigurationExtensions.cs" />
    <Compile Include="OData\Builder\EntitySetConfiguration.cs" />
    <Compile Include="OData\Builder\EntitySetConfigurationOfTEntityType.cs" />
    <Compile Include="OData\Builder\EntityTypeConfiguration.cs" />
    <Compile Include="OData\Builder\EntityTypeConfigurationOfTEntityType.cs" />
    <Compile Include="OData\Builder\NavigationPropertyBindingConfiguration.cs" />
    <Compile Include="OData\Builder\NavigationPropertyConfiguration.cs" />
    <Compile Include="OData\Builder\NonbindingParameterConfiguration.cs" />
    <Compile Include="OData\Builder\ODataConventionModelBuilder.cs" />
    <Compile Include="OData\Builder\ODataModelBuilder.cs" />
    <Compile Include="OData\Builder\ParameterConfiguration.cs" />
    <Compile Include="OData\Builder\PrimitivePropertyConfiguration.cs" />
    <Compile Include="OData\Builder\PrimitiveTypeConfiguration.cs" />
    <Compile Include="OData\Builder\OperationConfiguration.cs" />
    <Compile Include="OData\Builder\OperationKind.cs" />
    <Compile Include="OData\Builder\PropertyConfiguration.cs" />
    <Compile Include="OData\Builder\PropertyKind.cs" />
    <Compile Include="OData\Builder\StructuralPropertyConfiguration.cs" />
    <Compile Include="OData\Builder\StructuralTypeConfiguration.cs" />
    <Compile Include="OData\Builder\StructuralTypeConfigurationOfTStructuralType.cs" />
    <Compile Include="OData\Builder\Conventions\ConventionsHelpers.cs" />
    <Compile Include="OData\Builder\Conventions\EntityKeyConvention.cs" />
    <Compile Include="OData\Builder\IEdmTypeConfiguration.cs" />
    <Compile Include="OData\Builder\Conventions\EntityTypeConvention.cs" />
    <Compile Include="OData\Builder\Conventions\IEdmTypeConvention.cs" />
    <Compile Include="OData\Builder\ComplexTypeConfigurationOfTComplexType.cs" />
    <Compile Include="OData\ResourceContextOfTStructuredType.cs" />
    <Compile Include="OData\ResourceContext.cs" />
    <Compile Include="OData\FastPropertyAccessor.cs" />
    <Compile Include="OData\PerRequestActionValueBinder.cs" />
    <Compile Include="OData\Formatter\Deserialization\ODataActionPayloadDeserializer.cs" />
    <Compile Include="OData\Formatter\Deserialization\ODataCollectionDeserializer.cs" />
    <Compile Include="OData\Formatter\Deserialization\ODataResourceWrapper.cs" />
    <Compile Include="OData\Formatter\Deserialization\ODataResourceSetWrapper.cs" />
    <Compile Include="OData\Formatter\Deserialization\ODataResourceSetDeserializer.cs" />
    <Compile Include="OData\Formatter\Deserialization\ODataNestedResourceInfoWrapper.cs" />
    <Compile Include="OData\Formatter\Deserialization\ODataPrimitiveDeserializer.cs" />
    <Compile Include="OData\ResourceSetContext.cs" />
    <Compile Include="OData\Formatter\EdmPrimitiveHelpers.cs" />
    <Compile Include="OData\Formatter\EdmTypeReferenceEqualityComparer.cs" />
    <Compile Include="OData\PerRequestParameterBinding.cs" />
    <Compile Include="OData\Formatter\ODataModelBinderProvider.cs" />
    <Compile Include="OData\Formatter\Serialization\ODataErrorSerializer.cs" />
    <Compile Include="OData\Formatter\Serialization\ODataMetadataSerializer.cs" />
    <Compile Include="OData\PageResultOfT.cs" />
    <Compile Include="OData\Query\Expressions\ClrSafeFunctions.cs" />
    <Compile Include="OData\Query\Expressions\Linq2ObjectsComparisonMethods.cs" />
    <Compile Include="OData\Query\HandleNullPropagationOption.cs" />
    <Compile Include="OData\Query\HandleNullPropagationOptionHelper.cs" />
    <Compile Include="OData\Query\ODataQueryOptionsOfTEntity.cs" />
    <Compile Include="OData\Query\ODataQuerySettings.cs" />
    <Compile Include="OData\Query\ODataRawQueryOptions.cs" />
    <Compile Include="OData\Formatter\Serialization\ODataPayloadKindHelper.cs" />
    <Compile Include="OData\PageResult.cs" />
    <Compile Include="OData\Query\QueryFilterProvider.cs" />
    <Compile Include="OData\Query\TopQueryOption.cs" />
    <Compile Include="OData\Delta.cs" />
    <Compile Include="OData\ExpressionHelperMethods.cs" />
    <Compile Include="OData\ExpressionHelpers.cs" />
    <Compile Include="OData\Query\FilterQueryOption.cs" />
    <Compile Include="OData\IDelta.cs" />
    <Compile Include="OData\ODataQueryContext.cs" />
    <Compile Include="OData\MetadataController.cs" />
    <Compile Include="OData\Query\ODataQueryOptions.cs" />
    <Compile Include="OData\ODataQueryParameterBindingAttribute.cs" />
    <Compile Include="OData\Query\OrderByPropertyNode.cs" />
    <Compile Include="OData\Query\OrderByQueryOption.cs" />
    <Compile Include="OData\PropertyAccessor.cs" />
    <Compile Include="OData\Query\SkipQueryOption.cs" />
    <Compile Include="OData\Builder\EdmModelHelperMethods.cs" />
    <Compile Include="OData\Builder\NavigationSourceUrlAnnotation.cs" />
    <Compile Include="OData\Formatter\ODataMessageWrapper.cs" />
    <Compile Include="OData\ClrTypeAnnotation.cs" />
    <Compile Include="OData\Formatter\Deserialization\DefaultODataDeserializerProvider.cs" />
    <Compile Include="OData\Formatter\Deserialization\ODataDeserializer.cs" />
    <Compile Include="OData\Formatter\Deserialization\ODataEdmTypeDeserializer.cs" />
    <Compile Include="OData\Formatter\Deserialization\ODataDeserializerProvider.cs" />
    <Compile Include="OData\Formatter\Deserialization\ODataDeserializerContext.cs" />
    <Compile Include="OData\Formatter\Deserialization\ODataResourceDeserializer.cs" />
    <Compile Include="OData\Formatter\Deserialization\ODataEntityReferenceLinkDeserializer.cs" />
    <Compile Include="OData\Formatter\EdmLibHelpers.cs" />
    <Compile Include="OData\Formatter\Serialization\ODataEntityReferenceLinkSerializer.cs" />
    <Compile Include="OData\Formatter\Serialization\ODataEdmTypeSerializer.cs" />
    <Compile Include="Extensions\HttpActionDescriptorExtensions.cs" />
    <Compile Include="OData\TimeZoneInfoHelper.cs" />
    <Compile Include="OData\TypedDelta.cs" />
    <Compile Include="OData\UnqualifiedCallAndEnumPrefixFreeResolver.cs" />
    <Compile Include="Properties\AssemblyInfo.cs" />
    <Compile Include="OData\Formatter\ODataMediaTypeFormatter.cs" />
    <Compile Include="OData\Formatter\Serialization\DefaultODataSerializerProvider.cs" />
    <Compile Include="OData\Formatter\Serialization\ODataSerializer.cs" />
    <Compile Include="OData\Formatter\Serialization\ODataCollectionSerializer.cs" />
    <Compile Include="OData\Formatter\Serialization\ODataResourceSerializer.cs" />
    <Compile Include="OData\Formatter\Serialization\ODataResourceSetSerializer.cs" />
    <Compile Include="OData\Formatter\Serialization\ODataPrimitiveSerializer.cs" />
    <Compile Include="OData\Formatter\Serialization\ODataSerializerProvider.cs" />
    <Compile Include="OData\Formatter\Serialization\ODataSerializerContext.cs" />
    <Compile Include="OData\Formatter\Serialization\ODataServiceDocumentSerializer.cs" />
    <Compile Include="OData\EnableQueryAttribute.cs" />
    <Compile Include="OData\TypeHelper.cs" />
    <Compile Include="OData\Query\Expressions\ClrCanonicalFunctions.cs" />
    <Compile Include="OData\Query\Expressions\FilterBinder.cs" />
    <Compile Include="OData\Builder\PropertySelectorVisitor.cs" />
    <Compile Include="Properties\SRResources.Designer.cs">
      <AutoGen>True</AutoGen>
      <DesignTime>True</DesignTime>
      <DependentUpon>SRResources.resx</DependentUpon>
    </Compile>
  </ItemGroup>
  <ItemGroup>
    <EmbeddedResource Include="..\Common\CommonWebApiResources.resx">
      <Link>Properties\CommonWebApiResources.resx</Link>
    </EmbeddedResource>
    <EmbeddedResource Include="Properties\SRResources.resx">
      <Generator>ResXFileCodeGenerator</Generator>
      <SubType>Designer</SubType>
      <LastGenOutput>SRResources.Designer.cs</LastGenOutput>
    </EmbeddedResource>
    <Compile Include="..\Common\CommonWebApiResources.Designer.cs">
      <Link>Properties\CommonWebApiResources.Designer.cs</Link>
      <AutoGen>True</AutoGen>
      <DesignTime>True</DesignTime>
      <DependentUpon>CommonWebApiResources.resx</DependentUpon>
    </Compile>
  </ItemGroup>
  <ItemGroup>
    <CodeAnalysisDictionary Include="..\CodeAnalysisDictionary.xml" />
  </ItemGroup>
  <ItemGroup>
    <None Include="packages.config">
      <SubType>Designer</SubType>
    </None>
  </ItemGroup>
  <ItemGroup>
    <ProjectReference Include="..\..\..\odata.net\src\Microsoft.OData.Core\Microsoft.OData.Core.csproj">
      <Project>{989a83cc-b864-4a75-8bf3-5eda99203a86}</Project>
      <Name>Microsoft.OData.Core</Name>
    </ProjectReference>
    <ProjectReference Include="..\..\..\odata.net\src\Microsoft.OData.Edm\Microsoft.OData.Edm.csproj">
      <Project>{7d921888-fe03-4c3f-80fe-2f624505461c}</Project>
      <Name>Microsoft.OData.Edm</Name>
    </ProjectReference>
    <ProjectReference Include="..\..\..\odata.net\src\Microsoft.Spatial\Microsoft.Spatial.csproj">
      <Project>{5d921888-fe03-4c3f-40fe-2f624505461d}</Project>
      <Name>Microsoft.Spatial</Name>
    </ProjectReference>
    <ProjectReference Include="..\..\..\odata.net\src\Microsoft.OData.Core\Microsoft.OData.Core.csproj">
      <Project>{989a83cc-b864-4a75-8bf3-5eda99203a86}</Project>
      <Name>Microsoft.OData.Core</Name>
    </ProjectReference>
    <ProjectReference Include="..\..\..\odata.net\src\Microsoft.OData.Edm\Microsoft.OData.Edm.csproj">
      <Project>{7d921888-fe03-4c3f-80fe-2f624505461c}</Project>
      <Name>Microsoft.OData.Edm</Name>
    </ProjectReference>
    <ProjectReference Include="..\..\..\odata.net\src\Microsoft.Spatial\Microsoft.Spatial.csproj">
      <Project>{5d921888-fe03-4c3f-40fe-2f624505461d}</Project>
      <Name>Microsoft.Spatial</Name>
    </ProjectReference>
  </ItemGroup>
  <ItemGroup>
    <Content Include="OData\Query\Expressions\PropertyContainer.generated.tt">
      <Generator>TextTemplatingFileGenerator</Generator>
      <LastGenOutput>PropertyContainer.generated.cs</LastGenOutput>
    </Content>
  </ItemGroup>
  <ItemGroup>
    <Service Include="{508349B6-6B84-4DF5-91F0-309BEEBAD82D}" />
  </ItemGroup>
  <ItemGroup>
    <Content Include="OData\Query\Expressions\PropertyContainer.generated.tt">
      <Generator>TextTemplatingFileGenerator</Generator>
      <LastGenOutput>PropertyContainer.generated.cs</LastGenOutput>
    </Content>
  </ItemGroup>
  <ItemGroup>
    <Service Include="{508349B6-6B84-4DF5-91F0-309BEEBAD82D}" />
  </ItemGroup>
  <Import Project="$(MSBuildToolsPath)\Microsoft.CSharp.targets" />
</Project><|MERGE_RESOLUTION|>--- conflicted
+++ resolved
@@ -12,21 +12,6 @@
     <DefineConstants>$(DefineConstants);ASPNETODATA;ASPNETWEBAPI</DefineConstants>
   </PropertyGroup>
   <ItemGroup>
-<<<<<<< HEAD
-=======
-    <Reference Include="Microsoft.OData.Core, Version=7.3.1.10814, Culture=neutral, PublicKeyToken=31bf3856ad364e35, processorArchitecture=MSIL">
-      <HintPath>..\..\sln\packages\Microsoft.OData.Core.7.3.1\lib\portable-net45+win8+wpa81\Microsoft.OData.Core.dll</HintPath>
-      <Private>True</Private>
-    </Reference>
-    <Reference Include="Microsoft.OData.Edm, Version=7.3.1.10814, Culture=neutral, PublicKeyToken=31bf3856ad364e35, processorArchitecture=MSIL">
-      <HintPath>..\..\sln\packages\Microsoft.OData.Edm.7.3.1\lib\portable-net45+win8+wpa81\Microsoft.OData.Edm.dll</HintPath>
-      <Private>True</Private>
-    </Reference>
-    <Reference Include="Microsoft.Spatial, Version=7.3.1.10814, Culture=neutral, PublicKeyToken=31bf3856ad364e35, processorArchitecture=MSIL">
-      <HintPath>..\..\sln\packages\Microsoft.Spatial.7.3.1\lib\portable-net45+win8+wpa81\Microsoft.Spatial.dll</HintPath>
-      <Private>True</Private>
-    </Reference>
->>>>>>> 5ff5332a
     <Reference Include="Newtonsoft.Json, Version=6.0.0.0, Culture=neutral, PublicKeyToken=30ad4fe6b2a6aeed, processorArchitecture=MSIL">
       <SpecificVersion>False</SpecificVersion>
       <HintPath>..\..\sln\packages\Newtonsoft.Json.6.0.4\lib\net45\Newtonsoft.Json.dll</HintPath>
@@ -121,11 +106,8 @@
     <Compile Include="OData\ODataQueryContextExtensions.cs" />
     <Compile Include="OData\Query\CountAttribute.cs" />
     <Compile Include="OData\Query\Expressions\AggregationPropertyContainer.cs" />
-<<<<<<< HEAD
-=======
     <Compile Include="OData\Query\Expressions\DynamicTypeWrapperConverter.cs" />
     <Compile Include="OData\Query\Expressions\SelectExpandWrapperOfT.cs" />
->>>>>>> 5ff5332a
     <Compile Include="OData\Query\Expressions\PropertyContainer.generated.cs">
       <AutoGen>True</AutoGen>
       <DesignTime>True</DesignTime>
@@ -554,10 +536,18 @@
       <Project>{989a83cc-b864-4a75-8bf3-5eda99203a86}</Project>
       <Name>Microsoft.OData.Core</Name>
     </ProjectReference>
+    <ProjectReference Include="..\..\..\odata.net\src\Microsoft.OData.Core\Microsoft.OData.Core.csproj">
+      <Project>{989a83cc-b864-4a75-8bf3-5eda99203a86}</Project>
+      <Name>Microsoft.OData.Core</Name>
+    </ProjectReference>
     <ProjectReference Include="..\..\..\odata.net\src\Microsoft.OData.Edm\Microsoft.OData.Edm.csproj">
       <Project>{7d921888-fe03-4c3f-80fe-2f624505461c}</Project>
       <Name>Microsoft.OData.Edm</Name>
     </ProjectReference>
+    <ProjectReference Include="..\..\..\odata.net\src\Microsoft.OData.Edm\Microsoft.OData.Edm.csproj">
+      <Project>{7d921888-fe03-4c3f-80fe-2f624505461c}</Project>
+      <Name>Microsoft.OData.Edm</Name>
+    </ProjectReference>
     <ProjectReference Include="..\..\..\odata.net\src\Microsoft.Spatial\Microsoft.Spatial.csproj">
       <Project>{5d921888-fe03-4c3f-40fe-2f624505461d}</Project>
       <Name>Microsoft.Spatial</Name>
@@ -569,6 +559,10 @@
     <ProjectReference Include="..\..\..\odata.net\src\Microsoft.OData.Edm\Microsoft.OData.Edm.csproj">
       <Project>{7d921888-fe03-4c3f-80fe-2f624505461c}</Project>
       <Name>Microsoft.OData.Edm</Name>
+    </ProjectReference>
+    <ProjectReference Include="..\..\..\odata.net\src\Microsoft.Spatial\Microsoft.Spatial.csproj">
+      <Project>{5d921888-fe03-4c3f-40fe-2f624505461d}</Project>
+      <Name>Microsoft.Spatial</Name>
     </ProjectReference>
     <ProjectReference Include="..\..\..\odata.net\src\Microsoft.Spatial\Microsoft.Spatial.csproj">
       <Project>{5d921888-fe03-4c3f-40fe-2f624505461d}</Project>
