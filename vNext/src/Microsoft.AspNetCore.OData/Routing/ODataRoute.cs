﻿// Copyright (c) Microsoft Corporation.  All rights reserved.
// Licensed under the MIT License.  See License.txt in the project root for license information.

using System;
using Microsoft.AspNetCore.OData.Common;
using Microsoft.AspNetCore.Routing;
<<<<<<< HEAD
using Microsoft.OData.Core.UriParser;
using Microsoft.OData.Edm;
using Microsoft.Extensions.DependencyInjection;
=======
>>>>>>> 5fc2e5d4

namespace Microsoft.AspNetCore.OData.Routing
{
    /// <summary>
    /// A route implementation for OData routes. It supports passing in a route prefix for the route as well
    /// as a path constraint that parses the request path as OData.
    /// </summary>
    public class ODataRoute : Route
    {
<<<<<<< HEAD
        private readonly string _routePrefix;
        private readonly IEdmModel _model;

        public ODataRoute(string routePrefix, IEdmModel model)
        {
            _routePrefix = routePrefix;
            _model = model;
        }

        public async Task RouteAsync(RouteContext context)
=======
        /// <summary>
        /// Initializes a new instance of the <see cref="ODataRoute"/> class.
        /// </summary>
        /// <param name="target">The target router.</param>
        /// <param name="routePrefix">The route prefix.</param>
        /// <param name="constraint">The OData route constraint.</param>
        /// <param name="resolver">The inline constraint resolver.</param>
        public ODataRoute(IRouter target, string routePrefix, ODataRouteConstraint constraint, IInlineConstraintResolver resolver)
            : base(target, GetRouteTemplate(routePrefix), inlineConstraintResolver: resolver)
>>>>>>> 5fc2e5d4
        {
            if (constraint == null)
            {
                throw Error.ArgumentNull("constraint");
            }

            RoutePrefix = routePrefix;
            RouteConstraint = constraint;
            Constraints.Add(ODataRouteConstants.ConstraintName, constraint);
        }

        /// <summary>
        /// Gets the route prefix.
        /// </summary>
        public string RoutePrefix { get; private set; }

<<<<<<< HEAD
            var m = context.HttpContext.RequestServices.GetRequiredService<MvcRouteHandler>();
            await m.RouteAsync(context);
            
        }
=======
        /// <summary>
        /// Gets the <see cref="ODataRouteConstraint"/> on this route.
        /// </summary>
        public ODataRouteConstraint RouteConstraint { get; private set; }
>>>>>>> 5fc2e5d4

        private static string GetRouteTemplate(string prefix)
        {
            return String.IsNullOrEmpty(prefix) ?
                ODataRouteConstants.ODataPathTemplate :
                prefix + '/' + ODataRouteConstants.ODataPathTemplate;
        }
    }
}<|MERGE_RESOLUTION|>--- conflicted
+++ resolved
@@ -4,12 +4,6 @@
 using System;
 using Microsoft.AspNetCore.OData.Common;
 using Microsoft.AspNetCore.Routing;
-<<<<<<< HEAD
-using Microsoft.OData.Core.UriParser;
-using Microsoft.OData.Edm;
-using Microsoft.Extensions.DependencyInjection;
-=======
->>>>>>> 5fc2e5d4
 
 namespace Microsoft.AspNetCore.OData.Routing
 {
@@ -19,18 +13,6 @@
     /// </summary>
     public class ODataRoute : Route
     {
-<<<<<<< HEAD
-        private readonly string _routePrefix;
-        private readonly IEdmModel _model;
-
-        public ODataRoute(string routePrefix, IEdmModel model)
-        {
-            _routePrefix = routePrefix;
-            _model = model;
-        }
-
-        public async Task RouteAsync(RouteContext context)
-=======
         /// <summary>
         /// Initializes a new instance of the <see cref="ODataRoute"/> class.
         /// </summary>
@@ -40,7 +22,6 @@
         /// <param name="resolver">The inline constraint resolver.</param>
         public ODataRoute(IRouter target, string routePrefix, ODataRouteConstraint constraint, IInlineConstraintResolver resolver)
             : base(target, GetRouteTemplate(routePrefix), inlineConstraintResolver: resolver)
->>>>>>> 5fc2e5d4
         {
             if (constraint == null)
             {
@@ -57,17 +38,10 @@
         /// </summary>
         public string RoutePrefix { get; private set; }
 
-<<<<<<< HEAD
-            var m = context.HttpContext.RequestServices.GetRequiredService<MvcRouteHandler>();
-            await m.RouteAsync(context);
-            
-        }
-=======
         /// <summary>
         /// Gets the <see cref="ODataRouteConstraint"/> on this route.
         /// </summary>
         public ODataRouteConstraint RouteConstraint { get; private set; }
->>>>>>> 5fc2e5d4
 
         private static string GetRouteTemplate(string prefix)
         {
