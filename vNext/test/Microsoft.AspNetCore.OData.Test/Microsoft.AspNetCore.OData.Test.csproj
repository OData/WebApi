﻿<Project Sdk="Microsoft.NET.Sdk">

  <PropertyGroup>
    <TargetFramework>netcoreapp1.0</TargetFramework>
    <AssemblyName>Microsoft.AspNetCore.OData.Test</AssemblyName>
    <PackageId>Microsoft.AspNetCore.OData.Test</PackageId>
    <GenerateRuntimeConfigurationFiles>true</GenerateRuntimeConfigurationFiles>
    <RuntimeFrameworkVersion>1.0.4</RuntimeFrameworkVersion>
  </PropertyGroup>

  <ItemGroup>
    <ProjectReference Include="..\..\src\Microsoft.AspNetCore.OData\Microsoft.AspNetCore.OData.csproj" />
  </ItemGroup>

  <ItemGroup>
<<<<<<< HEAD
    <PackageReference Include="Microsoft.NET.Test.Sdk" Version="15.3.0" />
    <PackageReference Include="xunit.runner.visualstudio" Version="2.2.0" />
    <PackageReference Include="xunit" Version="2.2.0" />
    <PackageReference Include="Moq" Version="4.7.99" />
  </ItemGroup>

  <ItemGroup>
    <Service Include="{82a7f48d-3b50-4b1e-b82e-3ada8210c358}" />
=======
    <PackageReference Include="Microsoft.NET.Test.Sdk" Version="15.3" />
    <PackageReference Include="xunit.runner.visualstudio" Version="2.3.0-beta4-build3742" />
    <PackageReference Include="xunit" Version="2.3.0-beta4-build3742" />
    <PackageReference Include="Moq" Version="4.7.99" />
>>>>>>> 37141e99
  </ItemGroup>

</Project><|MERGE_RESOLUTION|>--- conflicted
+++ resolved
@@ -13,7 +13,6 @@
   </ItemGroup>
 
   <ItemGroup>
-<<<<<<< HEAD
     <PackageReference Include="Microsoft.NET.Test.Sdk" Version="15.3.0" />
     <PackageReference Include="xunit.runner.visualstudio" Version="2.2.0" />
     <PackageReference Include="xunit" Version="2.2.0" />
@@ -22,12 +21,10 @@
 
   <ItemGroup>
     <Service Include="{82a7f48d-3b50-4b1e-b82e-3ada8210c358}" />
-=======
     <PackageReference Include="Microsoft.NET.Test.Sdk" Version="15.3" />
     <PackageReference Include="xunit.runner.visualstudio" Version="2.3.0-beta4-build3742" />
     <PackageReference Include="xunit" Version="2.3.0-beta4-build3742" />
     <PackageReference Include="Moq" Version="4.7.99" />
->>>>>>> 37141e99
   </ItemGroup>
 
 </Project>