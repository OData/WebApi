--- conflicted
+++ resolved
@@ -3,7 +3,6 @@
 
 using System;
 using System.Collections.Generic;
-using System.Diagnostics;
 using System.Diagnostics.Contracts;
 using System.Globalization;
 using System.Linq;
@@ -49,12 +48,7 @@
             {
                 case TransformationNodeKind.Aggregate:
                     var aggregateClause = this._transformation as AggregateTransformationNode;
-<<<<<<< HEAD
-                    Debug.Assert(aggregateClause != null);
-                    //_aggregateExpressions = FixCustomMethodReturnTypes(aggregateClause.Expressions);
-=======
                     _aggregateExpressions = FixCustomMethodReturnTypes(aggregateClause.AggregateExpressions.OfType<AggregateExpression>());
->>>>>>> 9e447bd7
                     ResultClrType = typeof(NoGroupByAggregationWrapper);
                     break;
                 case TransformationNodeKind.GroupBy:
@@ -65,12 +59,7 @@
                         if (groupByClause.ChildTransformations.Kind == TransformationNodeKind.Aggregate)
                         {
                             var aggregationNode = (AggregateTransformationNode)groupByClause.ChildTransformations;
-<<<<<<< HEAD
-                            Debug.Assert(aggregationNode != null);
-                            //_aggregateExpressions = FixCustomMethodReturnTypes(aggregationNode.Expressions);
-=======
                             _aggregateExpressions = FixCustomMethodReturnTypes(aggregationNode.AggregateExpressions.OfType<AggregateExpression>());
->>>>>>> 9e447bd7
                         }
                         else
                         {
