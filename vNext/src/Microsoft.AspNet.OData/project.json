--- conflicted
+++ resolved
@@ -1,9 +1,5 @@
 {
-<<<<<<< HEAD
-  "version": "6.0.0-alpha1-beta7",
-=======
   "version": "6.0.0-alpha1-beta8",
->>>>>>> ec2047a0
   "description": "Microsoft.AspNet.OData",
 
   "dependencies": {
@@ -11,15 +7,9 @@
     "Microsoft.OData.Edm": "6.13.0",
     "Microsoft.Spatial": "6.13.0",
     "Microsoft.AspNet.Mvc": "6.0.0-beta7-*",
-<<<<<<< HEAD
-    "Microsoft.AspNet.Mvc.WebApiCompatShim": "6.0.0-beta7-*",
-    "Microsoft.Framework.OptionsModel": "1.0.0-beta7-*",
-    "Microsoft.Framework.NotNullAttribute.Internal": { "version": "1.0.0-beta5-*", "type": "build" }
-=======
     "Microsoft.AspNet.Mvc.WebApiCompatShim": "6.0.0-rc1-*",
     "Microsoft.Framework.OptionsModel": "1.0.0-rc1-*",
     "Microsoft.Framework.NotNullAttribute.Internal": { "version": "1.0.0-beta5-10302", "type": "build" }
->>>>>>> ec2047a0
   },
 
   "frameworks": {
