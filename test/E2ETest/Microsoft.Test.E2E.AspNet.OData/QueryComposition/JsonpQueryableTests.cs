--- conflicted
+++ resolved
@@ -17,7 +17,6 @@
 using Microsoft.Test.E2E.AspNet.OData.Common.Execution;
 using Newtonsoft.Json;
 using Xunit;
-using Xunit.Abstractions;
 #else
 using System;
 using System.IO;
@@ -34,11 +33,7 @@
 namespace Microsoft.Test.E2E.AspNet.OData.QueryComposition
 {
 #if NETCORE
-<<<<<<< HEAD
-#if NETCOREAPP2_0
-=======
 #if NETCORE2x
->>>>>>> 80016623
     public class JsonpMediaTypeFormatter : JsonOutputFormatter
 #else
     public class JsonpMediaTypeFormatter : NewtonsoftJsonOutputFormatter
@@ -55,11 +50,7 @@
         public static JsonpMediaTypeFormatter Create(WebRouteConfiguration configuration)
         {
 #if NETCORE
-<<<<<<< HEAD
-#if NETCOREAPP2_0
-=======
 #if NETCORE2x
->>>>>>> 80016623
             var options = configuration.ServiceProvider.GetRequiredService<IOptions<MvcJsonOptions>>().Value;
             var charPool = configuration.ServiceProvider.GetRequiredService<ArrayPool<char>>();
             options.SerializerSettings.ReferenceLoopHandling = Newtonsoft.Json.ReferenceLoopHandling.Ignore;
@@ -76,11 +67,7 @@
         }
 
 #if NETCORE
-<<<<<<< HEAD
-#if NETCOREAPP2_0
-=======
 #if NETCORE2x
->>>>>>> 80016623
         private JsonpMediaTypeFormatter(JsonSerializerSettings serializerSettings, ArrayPool<char> charPool)
         : base(serializerSettings, charPool)
 #else
