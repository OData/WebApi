--- conflicted
+++ resolved
@@ -36,31 +36,6 @@
         }
 
         [Fact]
-<<<<<<< HEAD
-        public void GetEdmType_Returns_TypeFromTypeNameIfNotNull()
-        {
-            SelectExpandWrapper<int> wrapper = new SelectExpandWrapper<int> { TypeName = _model.Customer.FullName(), Model = _model.Model };
-
-            IEdmTypeReference result = wrapper.GetEdmType();
-
-            Assert.Same(_model.Customer, result.Definition);
-        }
-
-        [Fact]
-        public void GetEdmType_ThrowsODataException_IfTypeFromTypeNameIsNotFoundInModel()
-        {
-            // Arrange
-            SelectExpandWrapper<int> wrapper = new SelectExpandWrapper<int> { TypeName = _model.Customer.FullName(), Model = EdmCoreModel.Instance };
-
-            // Act & Assert
-            Assert.Throws<InvalidOperationException>(
-                () => wrapper.GetEdmType(),
-                "Cannot find the resource type 'NS.Customer' in the model.");
-        }
-
-        [Fact]
-=======
->>>>>>> 5ff5332a
         public void GetEdmType_Returns_InstanceType()
         {
             _model.Model.SetAnnotationValue(_model.Customer, new ClrTypeAnnotation(typeof(TestEntity)));
@@ -197,12 +172,8 @@
             SelectExpandWrapper<TestEntity> testWrapper = new SelectExpandWrapper<TestEntity>
             {
                 Instance = new TestEntity { SampleProperty = 42 },
-<<<<<<< HEAD
-                Model = model
-=======
-                ModelID = ModelContainer.GetModelID(model),
                 UseInstanceForProperties = true,
->>>>>>> 5ff5332a
+                Model = model
             };
 
             // Act
@@ -290,12 +261,8 @@
             SelectExpandWrapper<TestEntity> testWrapper = new SelectExpandWrapper<TestEntity>
             {
                 Instance = new TestEntity { SampleProperty = 42 },
-<<<<<<< HEAD
-                Model = model
-=======
-                ModelID = ModelContainer.GetModelID(model),
                 UseInstanceForProperties = true,
->>>>>>> 5ff5332a
+                Model = model
             };
 
             Mock<IPropertyMapper> mapperMock = new Mock<IPropertyMapper>();
@@ -324,12 +291,8 @@
             SelectExpandWrapper<TestEntity> testWrapper = new SelectExpandWrapper<TestEntity>
             {
                 Instance = new TestEntity { SampleProperty = 42 },
-<<<<<<< HEAD
-                Model = model
-=======
-                ModelID = ModelContainer.GetModelID(model),
                 UseInstanceForProperties = true,
->>>>>>> 5ff5332a
+                Model = model
             };
             
             Mock<IPropertyMapper> mapperMock = new Mock<IPropertyMapper>();
