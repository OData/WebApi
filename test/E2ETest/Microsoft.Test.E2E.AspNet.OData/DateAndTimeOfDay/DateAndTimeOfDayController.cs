--- conflicted
+++ resolved
@@ -135,14 +135,10 @@
         }
     }
 
-<<<<<<< HEAD
-    public class EfCustomersController : TestODataController, IDisposable
-=======
     public class EfCustomersController : TestODataController
 #if NETCORE
         , IDisposable
 #endif
->>>>>>> 80016623
     {
         private readonly DateAndTimeOfDayContext _db = new DateAndTimeOfDayContext();
 
@@ -192,29 +188,18 @@
             return Ok();
         }
 
-<<<<<<< HEAD
+#if NETCORE
         public void Dispose()
         {
-            // _db.Dispose();
-        }
-
+           // _db.Dispose();
+        }
+#endif
     }
 
-    public class EfPeopleController : TestODataController, IDisposable
-=======
-#if NETCORE
-        public void Dispose()
-        {
-           // _db.Dispose();
-        }
-#endif
-    }
-
     public class EfPeopleController : TestODataController
 #if NETCORE
         , IDisposable
 #endif
->>>>>>> 80016623
     {
         private static readonly EdmDateWithEfContext _db = new EdmDateWithEfContext();
 
@@ -251,18 +236,11 @@
             return await Task.FromResult(TestSingleResult.Create(_db.People.Where(c => c.Id == key)));
         }
 
-<<<<<<< HEAD
+#if NETCORE
         public void Dispose()
         {
-          //  _db.Dispose();
-        }
-=======
-#if NETCORE
-        public void Dispose()
-        {
             //_db.Dispose();
         }
 #endif
->>>>>>> 80016623
     }
 }