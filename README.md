## OData Web API
 Build  | Status
--------|---------
Rolling | <img src="https://identitydivision.visualstudio.com/_apis/public/build/definitions/2cfe7ec3-b94f-4ab9-85ab-2ebff928f3fd/396/badge"/>
Nightly | <img src="https://identitydivision.visualstudio.com/_apis/public/build/definitions/2cfe7ec3-b94f-4ab9-85ab-2ebff928f3fd/397/badge"/>

### Introduction
[OData Web API](http://odata.github.io/WebApi) (i.e., ASP.NET Web API OData) is a server library built upon [ODataLib](https://github.com/OData/odata.net/) and [Web API](http://www.asp.net/web-api).

### Project structure
The project currently has the following branches:

**[master](https://github.com/OData/Webapi/tree/master) branch**

This is the active development branch for OData WebApi and it is currently most actively iterated. The package name is Microsoft.AspNet.OData. The is the OData WebApi for ODL v7.x releases which contain breaking changes against ODL v6.

**[release](https://github.com/OData/Webapi/tree/release) branch**

This is the release branch for OData WebApi, contains code base up to most recently stable WebApi release.

**[feature/netcore](https://github.com/OData/Webapi/tree/feature/netcore) branch**

This is the feature development branch for OData WebApi for AspNet and AspNetCore. The package names are Microsoft.AspNet.OData and Microsoft.AspNetCore.OData. The is the OData WebApi 7.0 release which contain breaking changes against OData WebApi 6.0.

**[gh-pages](https://github.com/OData/WebApi/tree/gh-pages) branch**

The gh-pages branch contains documentation source for OData WebApi - tutorials, guides, etc.  The documention source is in Markdown format. It is hosted at [ODataLib Pages](http://odata.github.io/WebApi/ "ODataLib Pages").

**[maintenance-6.x](https://github.com/OData/Webapi/tree/maintenance-6.x) branch**

This is the maintenance branch for OData WebApi 6.x based on ODL 7.x, which implements the ODataV4 protocol. The package name is Microsoft.AspNet.OData.

**[maintenance-aspnetcore](https://github.com/OData/Webapi/tree/maintenance-aspnetcore)**

This is the maintenance branch for OData WebApi with ASP.NET Core support. The package name is Microsoft.AspNetCore.OData.


**[maintenance-V4](https://github.com/OData/Webapi/tree/maintenance-V4) branch**

<<<<<<< HEAD
This is the maintenance branch for OData WebApi 5.8 and up based on ODL 6.x, which implements the ODataV4 protocol. The package name is Microsoft.AspNet.OData.
=======

This is the maintenance branch for OData WebApi based on ODL 6.x, which implements the ODataV4 protocol. The package name is Microsoft.AspNet.OData, with latest maintenance release version [5.10](https://www.nuget.org/packages/Microsoft.AspNet.OData/5.10.0).
>>>>>>> 661d12b1

**[maintenance-V3](https://github.com/OData/Webapi/tree/maintenance-V3) branch** 

This is the maintenance branch for OData WebApi 5.7 and below based on ODL 5.x, which implements the ODataV3 protocol. The package name is Microsoft.AspNet.WebApi.OData.

**[maintenance-dnx](https://github.com/OData/Webapi/tree/maintenance-dnx) branch**

This is maintenance branch for an early prototype version of OData WebApi based on original ASP.NET Core, aka DNX. Package name is Microsoft.AspNet.OData. This is for project archive purpose only, is not active and doesn't accept contributions. It has only one release with information available [here](http://odata.github.io/WebApi/#07-07-6-0-0-alpha1).

**[odata-v5.3-rtm](https://github.com/OData/WebApi/tree/odata-v5.3-rtm) [v2.0-rtm](https://github.com/OData/WebApi/tree/v2.0-rtm) [v3-rtm](https://github.com/OData/WebApi/tree/odata-v3-rtm) [v3.1-rtm](https://github.com/OData/WebApi/tree/v3.1-rtm) [v3.2-rtm](https://github.com/OData/WebApi/tree/v3.2-rtm) branches**

These are maintenance branches for previous RTMs. Project archives only, contributions not accepted.

### Building
```
build.cmd
```

### Testing
Each solution contains some test projects. Test projects use xUnit runner nuget package.

Tests will not run correctly unless SkipStrongNames is Enabled. Please run
```
build.cmd EnableSkipStrongNames
```

#### Run tests in cmd
To run end-to-end tests, you need to open an **elevated** - Run as administrator - command prompt

* `build.cmd` build projects, run unit tests, and OData end-to-end tests.

* `build.cmd quick` build project, and run unit tests

To disable the SkipStrongNames:
```
build.cmd DisableSkipStrongNames
```

#### Run tests in Visual Studio
Open the project, build it, and then test cases should appear in test explorer. If not, this is because the assemblies are delay signed and you're missing the private key so xunit will not load them in Visual Studio. To fix, please run `build.cmd EnableSkipStrongNames`. Run all the tests in the test explorer. For running end-to-end tests you must open the solution as *Administrator*. More detail at [this](http://odata.github.io/WebApi/#09-01-unittest-e2etest).

### Nightly builds
The nightly build process will upload a NuGet packages for WebApi to:
 v7.x.x: [MyGet.org webapinetcore feed](https://www.myget.org/gallery/webapinetcore)
 v6.x.x: [MyGet.org webapinightly feed](https://www.myget.org/gallery/webapinightly)


To connect to webapinightly feed, use this feed URL:
 v7.x.x: [webapinetcore MyGet feed URL](https://www.myget.org/F/webapinetcore)
 v6.x.x: [webapinightly MyGet feed URL](https://www.myget.org/F/webapinightly)
 

You can query the latest nightly NuGet packages using this query:
 v7.x.x: [MAGIC WebApi query](https://www.myget.org/F/webapinetcore/Packages?$select=Id,Version&$orderby=Version%20desc&$top=4&$format=application/json)
 v6.x.x: [MAGIC WebApi query](https://www.myget.org/F/webapinightly/Packages?$select=Id,Version&$orderby=Version%20desc&$top=4&$format=application/json)
 
### Contribution
Please refer to the [CONTRIBUTION.md](https://github.com/OData/WebApi/blob/master/.github/CONTRIBUTION.md).

### Documentation
Please visit the [OData Web API pages](http://odata.github.io/WebApi).

### Samples
Please refer to the [ODataSamples WebApi](https://github.com/OData/ODataSamples/tree/master/WebApi).

### Debug
Please refer to the [How to debug](http://odata.github.io/WebApi/10-01-debug-webapi-source).

### Code of Conduct

This project has adopted the [Microsoft Open Source Code of Conduct](https://opensource.microsoft.com/codeofconduct/). For more information see the [Code of Conduct FAQ](https://opensource.microsoft.com/codeofconduct/faq/) or contact [opencode@microsoft.com](mailto:opencode@microsoft.com) with any additional questions or comments.<|MERGE_RESOLUTION|>--- conflicted
+++ resolved
@@ -16,7 +16,7 @@
 
 **[release](https://github.com/OData/Webapi/tree/release) branch**
 
-This is the release branch for OData WebApi, contains code base up to most recently stable WebApi release.
+This is the release branch for OData WebApi, contains code base up to most recently stable WebApi release. The latest release version is [6.0](https://www.nuget.org/packages/Microsoft.AspNet.OData/6.0.0).
 
 **[feature/netcore](https://github.com/OData/Webapi/tree/feature/netcore) branch**
 
@@ -26,10 +26,6 @@
 
 The gh-pages branch contains documentation source for OData WebApi - tutorials, guides, etc.  The documention source is in Markdown format. It is hosted at [ODataLib Pages](http://odata.github.io/WebApi/ "ODataLib Pages").
 
-**[maintenance-6.x](https://github.com/OData/Webapi/tree/maintenance-6.x) branch**
-
-This is the maintenance branch for OData WebApi 6.x based on ODL 7.x, which implements the ODataV4 protocol. The package name is Microsoft.AspNet.OData.
-
 **[maintenance-aspnetcore](https://github.com/OData/Webapi/tree/maintenance-aspnetcore)**
 
 This is the maintenance branch for OData WebApi with ASP.NET Core support. The package name is Microsoft.AspNetCore.OData.
@@ -37,16 +33,12 @@
 
 **[maintenance-V4](https://github.com/OData/Webapi/tree/maintenance-V4) branch**
 
-<<<<<<< HEAD
-This is the maintenance branch for OData WebApi 5.8 and up based on ODL 6.x, which implements the ODataV4 protocol. The package name is Microsoft.AspNet.OData.
-=======
 
 This is the maintenance branch for OData WebApi based on ODL 6.x, which implements the ODataV4 protocol. The package name is Microsoft.AspNet.OData, with latest maintenance release version [5.10](https://www.nuget.org/packages/Microsoft.AspNet.OData/5.10.0).
->>>>>>> 661d12b1
 
 **[maintenance-V3](https://github.com/OData/Webapi/tree/maintenance-V3) branch** 
 
-This is the maintenance branch for OData WebApi 5.7 and below based on ODL 5.x, which implements the ODataV3 protocol. The package name is Microsoft.AspNet.WebApi.OData.
+This is the maintenance branch for OData WebApi based on ODL 5.x, which implements the ODataV3 protocol. The package name is Microsoft.AspNet.WebApi.OData, with latest maintenance release version [5.7](https://www.nuget.org/packages/Microsoft.AspNet.WebApi.OData/5.7.0).
 
 **[maintenance-dnx](https://github.com/OData/Webapi/tree/maintenance-dnx) branch**
 
