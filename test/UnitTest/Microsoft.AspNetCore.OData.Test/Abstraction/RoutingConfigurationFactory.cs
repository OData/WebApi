﻿// Copyright (c) Microsoft Corporation.  All rights reserved.
// Licensed under the MIT License.  See License.txt in the project root for license information.

using System;
using System.Collections.Generic;
using System.Diagnostics;
using System.Threading.Tasks;
using Microsoft.AspNet.OData.Common;
using Microsoft.AspNet.OData.Extensions;
using Microsoft.AspNet.OData.Test.Common;
using Microsoft.AspNetCore.Builder;
using Microsoft.AspNetCore.Mvc;
using Microsoft.AspNetCore.Mvc.Abstractions;
using Microsoft.AspNetCore.Mvc.ApplicationParts;
using Microsoft.AspNetCore.Mvc.Infrastructure;
<<<<<<< HEAD
#if NETCOREAPP3_0
#else
using Microsoft.AspNetCore.Builder.Internal;
using Microsoft.AspNetCore.Mvc.Internal;
=======
#if NETCOREAPP2_0
    using Microsoft.AspNetCore.Builder.Internal;
    using Microsoft.AspNetCore.Mvc.Internal;
>>>>>>> 80016623
#endif
using Microsoft.AspNetCore.Routing;
using Microsoft.Extensions.DependencyInjection;
using Microsoft.Extensions.Logging;
using Microsoft.Extensions.Logging.Abstractions;
using Microsoft.Extensions.ObjectPool;
using Microsoft.OData;
using Moq;

namespace Microsoft.AspNet.OData.Test.Abstraction
{
    /// <summary>
    /// A class to create IRouteBuilder/HttpConfiguration.
    /// </summary>
    public class RoutingConfigurationFactory
    {
        /// <summary>
        /// Initializes a new instance of the routing configuration class.
        /// </summary>
        /// <returns>A new instance of the routing configuration class.</returns>
        public static IRouteBuilder Create()
        {
            IServiceCollection serviceCollection = new ServiceCollection();
            serviceCollection.AddMvc();
            serviceCollection.AddSingleton<ObjectPoolProvider, DefaultObjectPoolProvider>();
            serviceCollection.AddSingleton<ILoggerFactory>(NullLoggerFactory.Instance);
            serviceCollection.AddOData();

            // For routing tests, add an IActionDescriptorCollectionProvider.
            serviceCollection.AddSingleton<IActionDescriptorCollectionProvider, TestActionDescriptorCollectionProvider>();

            // Add an action select to return a default descriptor.
            var mockAction = new Mock<ActionDescriptor>();
            ActionDescriptor actionDescriptor = mockAction.Object;

            var mockActionSelector = new Mock<IActionSelector>();
            mockActionSelector
                .Setup(a => a.SelectCandidates(It.IsAny<RouteContext>()))
                .Returns(new ActionDescriptor[] { actionDescriptor });

            mockActionSelector
                .Setup(a => a.SelectBestCandidate(It.IsAny<RouteContext>(), It.IsAny<IReadOnlyList<ActionDescriptor>>()))
                .Returns(actionDescriptor);

            // Add a mock action invoker & factory.
            var mockInvoker = new Mock<IActionInvoker>();
            mockInvoker.Setup(i => i.InvokeAsync())
                .Returns(Task.FromResult(true));

            var mockInvokerFactory = new Mock<IActionInvokerFactory>();
            mockInvokerFactory.Setup(f => f.CreateInvoker(It.IsAny<ActionContext>()))
                .Returns(mockInvoker.Object);

            // Create a logger, diagnostic source and app builder.
            var mockLoggerFactory = new Mock<ILoggerFactory>();
            var diagnosticSource = new DiagnosticListener("Microsoft.AspNetCore");
            IApplicationBuilder appBuilder = new ApplicationBuilder(serviceCollection.BuildServiceProvider());

            // Create a route build with a default path handler.
            IRouteBuilder routeBuilder = new RouteBuilder(appBuilder);

<<<<<<< HEAD
#if NETCOREAPP3_0
            routeBuilder.DefaultHandler = null;
#else

=======
#if NETCOREAPP2_0
>>>>>>> 80016623
            routeBuilder.DefaultHandler = new MvcRouteHandler(
                mockInvokerFactory.Object,
                mockActionSelector.Object,
                diagnosticSource,
                mockLoggerFactory.Object,
                new ActionContextAccessor());
<<<<<<< HEAD
=======
#else
            //appBuilder.ApplicationServices.GetRequiredService<MvcRouteHandler>();
            routeBuilder.DefaultHandler = new MyMvcRouteHandler();
>>>>>>> 80016623
#endif

            return routeBuilder;
        }

        /// <summary>
        /// Initializes a new instance of the routing configuration class.
        /// </summary>
        /// <returns>A new instance of the routing configuration class.</returns>
        public static IRouteBuilder CreateWithRoute(string route)
        {
            // TODO: Need to add the route to the prefix.
            IRouteBuilder routeBuilder = Create();
            return routeBuilder;
        }

        /// <summary>
        /// Initializes a new instance of the routing configuration class.
        /// </summary>
        /// <returns>A new instance of the routing configuration class.</returns>
        public static IRouteBuilder CreateWithRootContainer(string routeName, Action<IContainerBuilder> configureAction = null)
        {
            IRouteBuilder builder = Create();
            if (!string.IsNullOrEmpty(routeName))
            {
                // Build and configure the root container.
                IPerRouteContainer perRouteContainer = builder.ServiceProvider.GetRequiredService<IPerRouteContainer>();
                if (perRouteContainer == null)
                {
                    throw Error.ArgumentNull("routeName");
                }

                // Create an service provider for this route. Add the default services to the custom configuration actions.
                Action<IContainerBuilder> builderAction = ODataRouteBuilderExtensions.ConfigureDefaultServices(builder, configureAction);
                IServiceProvider serviceProvider = perRouteContainer.CreateODataRootContainer(routeName, builderAction);
            }

            return builder;
        }

        /// <summary>
        /// Initializes a new instance of the routing configuration class.
        /// </summary>
        /// <returns>A new instance of the routing configuration class.</returns>
        public static IRouteBuilder CreateWithTypes(params Type[] types)
        {
            IRouteBuilder builder = Create();
            builder.Count().OrderBy().Filter().Expand().MaxTop(null);

            ApplicationPartManager applicationPartManager = builder.ApplicationBuilder.ApplicationServices.GetRequiredService<ApplicationPartManager>();
            AssemblyPart part = new AssemblyPart(new MockAssembly(types));
            applicationPartManager.ApplicationParts.Add(part);

            return builder;
        }

        /// <summary>
        /// Initializes a new instance of the routing configuration class.
        /// </summary>
        /// <returns>A new instance of the routing configuration class.</returns>
        public static IRouteBuilder CreateWithRootContainerAndTypes(string routeName = null, Action<IContainerBuilder> configureAction = null, params Type[] types)
        {
            IRouteBuilder builder = CreateWithRootContainer(routeName, configureAction);

            ApplicationPartManager applicationPartManager = builder.ApplicationBuilder.ApplicationServices.GetRequiredService<ApplicationPartManager>();
            AssemblyPart part = new AssemblyPart(new MockAssembly(types));
            applicationPartManager.ApplicationParts.Add(part);

            return builder;
        }
    }

    internal class MyMvcRouteHandler : IRouter
    {
        public VirtualPathData GetVirtualPath(VirtualPathContext context)
        {
            return null;
        }

        public Task RouteAsync(RouteContext context)
        {
            return Task.CompletedTask;
        }
    }
}<|MERGE_RESOLUTION|>--- conflicted
+++ resolved
@@ -13,16 +13,9 @@
 using Microsoft.AspNetCore.Mvc.Abstractions;
 using Microsoft.AspNetCore.Mvc.ApplicationParts;
 using Microsoft.AspNetCore.Mvc.Infrastructure;
-<<<<<<< HEAD
-#if NETCOREAPP3_0
-#else
-using Microsoft.AspNetCore.Builder.Internal;
-using Microsoft.AspNetCore.Mvc.Internal;
-=======
 #if NETCOREAPP2_0
     using Microsoft.AspNetCore.Builder.Internal;
     using Microsoft.AspNetCore.Mvc.Internal;
->>>>>>> 80016623
 #endif
 using Microsoft.AspNetCore.Routing;
 using Microsoft.Extensions.DependencyInjection;
@@ -84,26 +77,16 @@
             // Create a route build with a default path handler.
             IRouteBuilder routeBuilder = new RouteBuilder(appBuilder);
 
-<<<<<<< HEAD
-#if NETCOREAPP3_0
-            routeBuilder.DefaultHandler = null;
-#else
-
-=======
 #if NETCOREAPP2_0
->>>>>>> 80016623
             routeBuilder.DefaultHandler = new MvcRouteHandler(
                 mockInvokerFactory.Object,
                 mockActionSelector.Object,
                 diagnosticSource,
                 mockLoggerFactory.Object,
                 new ActionContextAccessor());
-<<<<<<< HEAD
-=======
 #else
             //appBuilder.ApplicationServices.GetRequiredService<MvcRouteHandler>();
             routeBuilder.DefaultHandler = new MyMvcRouteHandler();
->>>>>>> 80016623
 #endif
 
             return routeBuilder;
