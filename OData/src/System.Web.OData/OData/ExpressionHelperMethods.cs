﻿// Copyright (c) Microsoft Corporation.  All rights reserved.
// Licensed under the MIT License.  See License.txt in the project root for license information.

using System.Collections;
using System.Collections.Generic;
using System.Diagnostics.Contracts;
using System.Linq;
using System.Linq.Expressions;
using System.Reflection;

namespace System.Web.OData
{
    internal class ExpressionHelperMethods
    {
        private static MethodInfo _orderByMethod = GenericMethodOf(_ => Queryable.OrderBy<int, int>(default(IQueryable<int>), default(Expression<Func<int, int>>)));
        private static MethodInfo _enumerableOrderByMethod = GenericMethodOf(_ => Enumerable.OrderBy<int, int>(default(IEnumerable<int>), default(Func<int, int>)));
        private static MethodInfo _orderByDescendingMethod = GenericMethodOf(_ => Queryable.OrderByDescending<int, int>(default(IQueryable<int>), default(Expression<Func<int, int>>)));
        private static MethodInfo _thenByMethod = GenericMethodOf(_ => Queryable.ThenBy<int, int>(default(IOrderedQueryable<int>), default(Expression<Func<int, int>>)));
        private static MethodInfo _enumerableThenByMethod = GenericMethodOf(_ => Enumerable.ThenBy<int, int>(default(IOrderedEnumerable<int>), default(Func<int, int>)));
        private static MethodInfo _thenByDescendingMethod = GenericMethodOf(_ => Queryable.ThenByDescending<int, int>(default(IOrderedQueryable<int>), default(Expression<Func<int, int>>)));
        private static MethodInfo _countMethod = GenericMethodOf(_ => Queryable.LongCount<int>(default(IQueryable<int>)));
        private static MethodInfo _groupByMethod = GenericMethodOf(_ => Queryable.GroupBy<int, int>(default(IQueryable<int>), default(Expression<Func<int, int>>)));
        private static MethodInfo _aggregateMethod = GenericMethodOf(_ => Queryable.Aggregate<int, int>(default(IQueryable<int>), default(int), default(Expression<Func<int, int, int>>)));
        private static MethodInfo _skipMethod = GenericMethodOf(_ => Queryable.Skip<int>(default(IQueryable<int>), default(int)));
        private static MethodInfo _whereMethod = GenericMethodOf(_ => Queryable.Where<int>(default(IQueryable<int>), default(Expression<Func<int, bool>>)));

        private static MethodInfo _queryableEmptyAnyMethod = GenericMethodOf(_ => Queryable.Any<int>(default(IQueryable<int>)));
        private static MethodInfo _queryableNonEmptyAnyMethod = GenericMethodOf(_ => Queryable.Any<int>(default(IQueryable<int>), default(Expression<Func<int, bool>>)));
        private static MethodInfo _queryableAllMethod = GenericMethodOf(_ => Queryable.All(default(IQueryable<int>), default(Expression<Func<int, bool>>)));

        private static MethodInfo _enumerableEmptyAnyMethod = GenericMethodOf(_ => Enumerable.Any<int>(default(IEnumerable<int>)));
        private static MethodInfo _enumerableNonEmptyAnyMethod = GenericMethodOf(_ => Enumerable.Any<int>(default(IEnumerable<int>), default(Func<int, bool>)));
        private static MethodInfo _enumerableAllMethod = GenericMethodOf(_ => Enumerable.All<int>(default(IEnumerable<int>), default(Func<int, bool>)));

        private static MethodInfo _enumerableOfTypeMethod = GenericMethodOf(_ => Enumerable.OfType<int>(default(IEnumerable)));
        private static MethodInfo _queryableOfTypeMethod = GenericMethodOf(_ => Queryable.OfType<int>(default(IQueryable)));

        private static MethodInfo _enumerableSelectMethod = GenericMethodOf(_ => Enumerable.Select<int, int>(default(IEnumerable<int>), i => i));
        private static MethodInfo _queryableSelectMethod = GenericMethodOf(_ => Queryable.Select<int, int>(default(IQueryable<int>), i => i));

        private static MethodInfo _queryableTakeMethod = GenericMethodOf(_ => Queryable.Take<int>(default(IQueryable<int>), default(int)));
        private static MethodInfo _enumerableTakeMethod = GenericMethodOf(_ => Enumerable.Take<int>(default(IEnumerable<int>), default(int)));

        private static MethodInfo _queryableAsQueryableMethod = GenericMethodOf(_ => Queryable.AsQueryable<int>(default(IEnumerable<int>)));

        private static MethodInfo _toQueryableMethod = GenericMethodOf(_ => ExpressionHelperMethods.ToQueryable<int>(default(int)));

        private static Dictionary<Type, MethodInfo> _sumMethods = GetQueryableAggregationMethods("Sum");

        private static MethodInfo _minMethod = GenericMethodOf(_ => Queryable.Min<int, int>(default(IQueryable<int>), default(Expression<Func<int, int>>)));
        private static MethodInfo _maxMethod = GenericMethodOf(_ => Queryable.Max<int, int>(default(IQueryable<int>), default(Expression<Func<int, int>>)));

        private static MethodInfo _distinctMethod = GenericMethodOf(_ => Queryable.Distinct<int>(default(IQueryable<int>)));

        //Unlike the Sum method, the return types are not unique and do not match the input type of the expression.
        //Inspecting the 2nd parameters expression's function's 2nd argument is too specific for the GetQueryableAggregationMethods        
        private static Dictionary<Type, MethodInfo> _averageMethods = new Dictionary<Type, MethodInfo>()
        {
            { typeof(int), GenericMethodOf(_ => Queryable.Average<string>(default(IQueryable<string>), default(Expression<Func<string, int>>))) },
            { typeof(int?), GenericMethodOf(_ => Queryable.Average<string>(default(IQueryable<string>), default(Expression<Func<string, int?>>))) },
            { typeof(long), GenericMethodOf(_ => Queryable.Average<string>(default(IQueryable<string>), default(Expression<Func<string, long>>))) },
            { typeof(long?), GenericMethodOf(_ => Queryable.Average<string>(default(IQueryable<string>), default(Expression<Func<string, long?>>))) },
            { typeof(float), GenericMethodOf(_ => Queryable.Average<string>(default(IQueryable<string>), default(Expression<Func<string, float>>))) },
            { typeof(float?), GenericMethodOf(_ => Queryable.Average<string>(default(IQueryable<string>), default(Expression<Func<string, float?>>))) },
            { typeof(decimal), GenericMethodOf(_ => Queryable.Average<string>(default(IQueryable<string>), default(Expression<Func<string, decimal>>))) },
            { typeof(decimal?), GenericMethodOf(_ => Queryable.Average<string>(default(IQueryable<string>), default(Expression<Func<string, decimal?>>))) },
            { typeof(double), GenericMethodOf(_ => Queryable.Average<string>(default(IQueryable<string>), default(Expression<Func<string, double>>))) },
            { typeof(double?), GenericMethodOf(_ => Queryable.Average<string>(default(IQueryable<string>), default(Expression<Func<string, double?>>))) },
        };

        private static MethodInfo _enumerableCountMethod = GenericMethodOf(_ => Enumerable.LongCount<int>(default(IEnumerable<int>)));

        public static MethodInfo QueryableOrderByGeneric
        {
            get { return _orderByMethod; }
        }

        public static MethodInfo EnumerableOrderByGeneric
        {
            get { return _enumerableOrderByMethod; }
        }

        public static MethodInfo QueryableOrderByDescendingGeneric
        {
            get { return _orderByDescendingMethod; }
        }

        public static MethodInfo QueryableThenByGeneric
        {
            get { return _thenByMethod; }
        }

        public static MethodInfo EnumerableThenByGeneric
        {
            get { return _enumerableThenByMethod; }
        }

        public static MethodInfo QueryableThenByDescendingGeneric
        {
            get { return _thenByDescendingMethod; }
        }

        public static MethodInfo QueryableCountGeneric
<<<<<<< HEAD
        {
            get { return _countMethod; }
        }

        public static Dictionary<Type, MethodInfo> QueryableSumGenerics
=======
>>>>>>> 17423eea
        {
            get { return _sumMethods; }
        }

        public static MethodInfo QueryableMin
        {
            get { return _minMethod; }
        }

        public static MethodInfo QueryableMax
        {
            get { return _maxMethod; }
        }

        public static Dictionary<Type, MethodInfo> QueryableAverageGenerics
        {
            get { return _averageMethods; }
        }

        public static MethodInfo QueryableDistinct
        {
            get { return _distinctMethod; }
        }

        public static MethodInfo QueryableGroupByGeneric
        {
            get { return _groupByMethod; }
        }

        public static MethodInfo QueryableAggregateGeneric
        {
            get { return _aggregateMethod; }
        }

        public static MethodInfo QueryableTakeGeneric
        {
            get { return _queryableTakeMethod; }
        }

        public static MethodInfo EnumerableTakeGeneric
        {
            get { return _enumerableTakeMethod; }
        }

        public static MethodInfo QueryableSkipGeneric
        {
            get { return _skipMethod; }
        }

        public static MethodInfo QueryableWhereGeneric
        {
            get { return _whereMethod; }
        }

        public static MethodInfo QueryableSelectGeneric
        {
            get { return _queryableSelectMethod; }
        }

        public static MethodInfo EnumerableSelectGeneric
        {
            get { return _enumerableSelectMethod; }
        }

        public static MethodInfo QueryableEmptyAnyGeneric
        {
            get { return _queryableEmptyAnyMethod; }
        }

        public static MethodInfo QueryableNonEmptyAnyGeneric
        {
            get { return _queryableNonEmptyAnyMethod; }
        }

        public static MethodInfo QueryableAllGeneric
        {
            get { return _queryableAllMethod; }
        }

        public static MethodInfo EnumerableEmptyAnyGeneric
        {
            get { return _enumerableEmptyAnyMethod; }
        }

        public static MethodInfo EnumerableNonEmptyAnyGeneric
        {
            get { return _enumerableNonEmptyAnyMethod; }
        }

        public static MethodInfo EnumerableAllGeneric
        {
            get { return _enumerableAllMethod; }
        }

        public static MethodInfo EnumerableOfType
        {
            get { return _enumerableOfTypeMethod; }
        }

        public static MethodInfo QueryableOfType
        {
            get { return _queryableOfTypeMethod; }
        }

        public static MethodInfo QueryableAsQueryable
        {
            get { return _queryableAsQueryableMethod; }
        }

        public static MethodInfo EntityAsQueryable
        {
            get { return _toQueryableMethod; }
        }

        public static IQueryable ToQueryable<T>(T value)
        {
            return (new List<T> { value }).AsQueryable();
        }

        public static MethodInfo EnumerableCountGeneric
        {
            get { return _enumerableCountMethod; }
        }

        private static MethodInfo GenericMethodOf<TReturn>(Expression<Func<object, TReturn>> expression)
        {
            return GenericMethodOf(expression as Expression);
        }

        private static MethodInfo GenericMethodOf(Expression expression)
        {
            LambdaExpression lambdaExpression = expression as LambdaExpression;

            Contract.Assert(expression.NodeType == ExpressionType.Lambda);
            Contract.Assert(lambdaExpression != null);
            Contract.Assert(lambdaExpression.Body.NodeType == ExpressionType.Call);

            return (lambdaExpression.Body as MethodCallExpression).Method.GetGenericMethodDefinition();
        }
       
        private static Dictionary<Type, MethodInfo> GetQueryableAggregationMethods(string methodName)
        {
            //Sum to not have generic by property method return type so have to generate a table
            // Looking for methods like
            // Queryable.Sum<TSource>(default(IQueryable<TSource>), default(Expression<Func<TSource, int?>>)))

            return typeof(Queryable).GetMethods()
                .Where(m => m.Name == methodName)
                .Where(m => m.GetParameters().Count() == 2)
                .ToDictionary(m => m.ReturnType);
        }
    }
}<|MERGE_RESOLUTION|>--- conflicted
+++ resolved
@@ -15,13 +15,16 @@
         private static MethodInfo _orderByMethod = GenericMethodOf(_ => Queryable.OrderBy<int, int>(default(IQueryable<int>), default(Expression<Func<int, int>>)));
         private static MethodInfo _enumerableOrderByMethod = GenericMethodOf(_ => Enumerable.OrderBy<int, int>(default(IEnumerable<int>), default(Func<int, int>)));
         private static MethodInfo _orderByDescendingMethod = GenericMethodOf(_ => Queryable.OrderByDescending<int, int>(default(IQueryable<int>), default(Expression<Func<int, int>>)));
+        private static MethodInfo _enumerableOrderByDescendingMethod = GenericMethodOf(_ => Enumerable.OrderByDescending<int, int>(default(IEnumerable<int>), default(Func<int, int>)));
         private static MethodInfo _thenByMethod = GenericMethodOf(_ => Queryable.ThenBy<int, int>(default(IOrderedQueryable<int>), default(Expression<Func<int, int>>)));
         private static MethodInfo _enumerableThenByMethod = GenericMethodOf(_ => Enumerable.ThenBy<int, int>(default(IOrderedEnumerable<int>), default(Func<int, int>)));
         private static MethodInfo _thenByDescendingMethod = GenericMethodOf(_ => Queryable.ThenByDescending<int, int>(default(IOrderedQueryable<int>), default(Expression<Func<int, int>>)));
+        private static MethodInfo _enumerableThenByDescendingMethod = GenericMethodOf(_ => Enumerable.ThenByDescending<int, int>(default(IOrderedEnumerable<int>), default(Func<int, int>)));
         private static MethodInfo _countMethod = GenericMethodOf(_ => Queryable.LongCount<int>(default(IQueryable<int>)));
         private static MethodInfo _groupByMethod = GenericMethodOf(_ => Queryable.GroupBy<int, int>(default(IQueryable<int>), default(Expression<Func<int, int>>)));
         private static MethodInfo _aggregateMethod = GenericMethodOf(_ => Queryable.Aggregate<int, int>(default(IQueryable<int>), default(int), default(Expression<Func<int, int, int>>)));
         private static MethodInfo _skipMethod = GenericMethodOf(_ => Queryable.Skip<int>(default(IQueryable<int>), default(int)));
+        private static MethodInfo _enumerableSkipMethod = GenericMethodOf(_ => Enumerable.Skip<int>(default(IEnumerable<int>), default(int)));
         private static MethodInfo _whereMethod = GenericMethodOf(_ => Queryable.Where<int>(default(IQueryable<int>), default(Expression<Func<int, bool>>)));
 
         private static MethodInfo _queryableEmptyAnyMethod = GenericMethodOf(_ => Queryable.Any<int>(default(IQueryable<int>)));
@@ -85,6 +88,11 @@
             get { return _orderByDescendingMethod; }
         }
 
+        public static MethodInfo EnumerableOrderByDescendingGeneric
+        {
+            get { return _enumerableOrderByDescendingMethod; }
+        }
+
         public static MethodInfo QueryableThenByGeneric
         {
             get { return _thenByMethod; }
@@ -100,15 +108,17 @@
             get { return _thenByDescendingMethod; }
         }
 
+        public static MethodInfo EnumerableThenByDescendingGeneric
+        {
+            get { return _enumerableThenByDescendingMethod; }
+        }
+
         public static MethodInfo QueryableCountGeneric
-<<<<<<< HEAD
         {
             get { return _countMethod; }
         }
 
         public static Dictionary<Type, MethodInfo> QueryableSumGenerics
-=======
->>>>>>> 17423eea
         {
             get { return _sumMethods; }
         }
@@ -156,6 +166,11 @@
         public static MethodInfo QueryableSkipGeneric
         {
             get { return _skipMethod; }
+        }
+
+        public static MethodInfo EnumerableSkipGeneric
+        {
+            get { return _enumerableSkipMethod; }
         }
 
         public static MethodInfo QueryableWhereGeneric
