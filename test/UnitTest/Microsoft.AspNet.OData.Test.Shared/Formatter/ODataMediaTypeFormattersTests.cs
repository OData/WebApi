--- conflicted
+++ resolved
@@ -14,15 +14,9 @@
 using Microsoft.AspNet.OData.Test.Common;
 using Microsoft.AspNetCore.Http;
 using Microsoft.AspNetCore.Mvc.Formatters;
-<<<<<<< HEAD
-#if NETCOREAPP3_0
-#else
-using Microsoft.AspNetCore.Mvc.Internal;
-=======
 #if NETCOREAPP3_1
 #else
     using Microsoft.AspNetCore.Mvc.Internal;
->>>>>>> 80016623
 #endif
 using Microsoft.AspNetCore.Mvc.ModelBinding;
 using Microsoft.AspNetCore.WebUtilities;
@@ -776,11 +770,7 @@
             return null;
         }
 
-<<<<<<< HEAD
-#if NETCOREAPP3_0
-=======
 #if NETCOREAPP3_1
->>>>>>> 80016623
         public class TestHttpResponseStreamWriterFactory
 #else
         public class TestHttpResponseStreamWriterFactory : IHttpResponseStreamWriterFactory
