--- conflicted
+++ resolved
@@ -27,11 +27,6 @@
             ODataConventionModelBuilder builder = new ODataConventionModelBuilder();
             builder.EntitySet<Item>("Items");
             builder.EntitySet<Item2>("Items2");
-<<<<<<< HEAD
-
-=======
-         
->>>>>>> c62dc806
             return builder.GetEdmModel();
         }
     }
