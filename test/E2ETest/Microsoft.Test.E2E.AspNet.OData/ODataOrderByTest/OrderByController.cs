--- conflicted
+++ resolved
@@ -11,14 +11,10 @@
 
 namespace Microsoft.Test.E2E.AspNet.OData.ODataOrderByTest
 {
-<<<<<<< HEAD
-    public class ItemsController : TestODataController, IDisposable
-=======
     public class ItemsController : TestODataController
 #if NETCORE
         , IDisposable
 #endif
->>>>>>> 80016623
     {
         private static readonly OrderByEdmModel.OrderByContext Db = new OrderByEdmModel.OrderByContext();
         private static readonly IQueryable<ItemWithoutColumn> _itemWithoutColumns;
@@ -104,17 +100,11 @@
             return Ok(_itemWithoutColumns);
         }
 
-<<<<<<< HEAD
-=======
 #if NETCORE
->>>>>>> 80016623
         public void Dispose()
         {
             // Db.Dispose();
         }
-<<<<<<< HEAD
-=======
 #endif
->>>>>>> 80016623
     }
 }