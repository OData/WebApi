﻿// Copyright (c) Microsoft Corporation.  All rights reserved.
// Licensed under the MIT License.  See License.txt in the project root for license information.

using System;
using System.Collections.Generic;
using System.Diagnostics.Contracts;
using System.IO;
using System.Threading.Tasks;
using Microsoft.AspNet.OData.Common;
using Microsoft.AspNetCore.Http;
using Microsoft.Extensions.Primitives;
using Microsoft.OData;

namespace Microsoft.AspNet.OData.Batch
{
    /// <summary>
    /// Represents an OData batch response.
    /// </summary>
    public abstract class ODataBatchResponseItem
    {
        /// <summary>
        /// Writes a single OData batch response using a synchronous writer.
        /// </summary>
        /// <param name="writer">The <see cref="ODataBatchWriter"/>.</param>
        /// <param name="context">The message context.</param>
        public static async Task WriteMessageAsync(ODataBatchWriter writer, HttpContext context)
        {
            await WriteMessageAsync(writer, context, false);
        }

        /// <summary>
        /// Writes a single OData batch response.
        /// </summary>
        /// <param name="writer">The <see cref="ODataBatchWriter"/>.</param>
        /// <param name="context">The message context.</param>
        /// <param name="asyncWriter">Whether or not the writer is in async mode. </param>
        public static async Task WriteMessageAsync(ODataBatchWriter writer, HttpContext context, bool asyncWriter)
        {
            if (writer == null)
            {
                throw Error.ArgumentNull("writer");
            }
            if (context == null)
            {
                throw Error.ArgumentNull("context");
            }

            string contentId = (context.Request != null) ? context.Request.GetODataContentId() : String.Empty;

<<<<<<< HEAD
            ODataBatchOperationResponseMessage batchResponse = await writer.CreateOperationResponseMessageAsync(contentId);
=======
            ODataBatchOperationResponseMessage batchResponse = asyncWriter ? 
                await writer.CreateOperationResponseMessageAsync(contentId) :
                writer.CreateOperationResponseMessage(contentId);
>>>>>>> 80016623

            batchResponse.StatusCode = context.Response.StatusCode;

            foreach (KeyValuePair<string, StringValues> header in context.Response.Headers)
            {
                batchResponse.SetHeader(header.Key, String.Join(",", header.Value.ToArray()));
            }

            if (context.Response.Body != null && context.Response.Body.Length != 0)
            {
<<<<<<< HEAD
                using (Stream stream = await batchResponse.GetStreamAsync())
=======
                using (Stream stream = asyncWriter ? await batchResponse.GetStreamAsync() : batchResponse.GetStream())
>>>>>>> 80016623
                {
                    context.RequestAborted.ThrowIfCancellationRequested();
                    context.Response.Body.Seek(0L, SeekOrigin.Begin);
                    await context.Response.Body.CopyToAsync(stream);

                    // Close and release the stream for the individual response
                    ODataBatchStream batchStream = context.Response.Body as ODataBatchStream;
                    if (batchStream != null)
                    {
                        if (asyncWriter)
                        {
                            await batchStream.InternalDisposeAsync();
                        }
                        else
                        {
                            batchStream.InternalDispose();
                        }
                    }
                }
            }
        }

        /// <summary>
        /// Writes the response to a synchronous writer.
        /// </summary>
        /// <param name="writer">The <see cref="ODataBatchWriter"/>.</param>
        public Task WriteResponseAsync(ODataBatchWriter writer)
        {
            return WriteResponseAsync(writer, false);
        }

        /// <summary>
        /// Writes the response.
        /// </summary>
        /// <param name="writer">The <see cref="ODataBatchWriter"/>.</param>
        /// <param name="asyncWriter">Whether or not the writer is writing asynchronously.</param>
        public abstract Task WriteResponseAsync(ODataBatchWriter writer, bool asyncWriter);

        /// <summary>
        /// Gets a value that indicates if the responses in this item are successful.
        /// </summary>
        internal virtual bool IsResponseSuccessful()
        {
            return false;
        }
    }
}<|MERGE_RESOLUTION|>--- conflicted
+++ resolved
@@ -3,7 +3,6 @@
 
 using System;
 using System.Collections.Generic;
-using System.Diagnostics.Contracts;
 using System.IO;
 using System.Threading.Tasks;
 using Microsoft.AspNet.OData.Common;
@@ -27,7 +26,7 @@
         {
             await WriteMessageAsync(writer, context, false);
         }
-
+        
         /// <summary>
         /// Writes a single OData batch response.
         /// </summary>
@@ -47,13 +46,9 @@
 
             string contentId = (context.Request != null) ? context.Request.GetODataContentId() : String.Empty;
 
-<<<<<<< HEAD
-            ODataBatchOperationResponseMessage batchResponse = await writer.CreateOperationResponseMessageAsync(contentId);
-=======
-            ODataBatchOperationResponseMessage batchResponse = asyncWriter ? 
+            ODataBatchOperationResponseMessage batchResponse = asyncWriter ?
                 await writer.CreateOperationResponseMessageAsync(contentId) :
                 writer.CreateOperationResponseMessage(contentId);
->>>>>>> 80016623
 
             batchResponse.StatusCode = context.Response.StatusCode;
 
@@ -64,11 +59,7 @@
 
             if (context.Response.Body != null && context.Response.Body.Length != 0)
             {
-<<<<<<< HEAD
-                using (Stream stream = await batchResponse.GetStreamAsync())
-=======
                 using (Stream stream = asyncWriter ? await batchResponse.GetStreamAsync() : batchResponse.GetStream())
->>>>>>> 80016623
                 {
                     context.RequestAborted.ThrowIfCancellationRequested();
                     context.Response.Body.Seek(0L, SeekOrigin.Begin);
