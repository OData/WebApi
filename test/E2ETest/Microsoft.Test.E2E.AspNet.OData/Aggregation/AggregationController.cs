﻿// Copyright (c) Microsoft Corporation.  All rights reserved.
// Licensed under the MIT License.  See License.txt in the project root for license information.

using System;
using System.Collections.Generic;
using System.Linq;
using Microsoft.AspNet.OData;
using Microsoft.AspNet.OData.Routing;
using Microsoft.Test.E2E.AspNet.OData.Common.Controllers;

namespace Microsoft.Test.E2E.AspNet.OData.Aggregation
{
<<<<<<< HEAD
    public class BaseCustomersController : TestODataController, IDisposable
=======
    public class BaseCustomersController : TestODataController
#if NETCORE
        , IDisposable
#endif
>>>>>>> 80016623
    {
        protected readonly AggregationContext _db = new AggregationContext();
        protected readonly List<Customer> _customers = new List<Customer>();

        public void Generate()
        {
            for (int i = 1; i < 10; i++)
            {
                var customer = new Customer
                {
                    Id = i,
                    Name = "Customer" + i % 2,
                    Bucket = i % 2 == 0? (CustomerBucket?)CustomerBucket.Small : null,
                    Order = new Order
                    {
                        Id = i,
                        Name = "Order" + i % 2,
                        Price = i * 100
                    },
                    Address = new Address
                    {
                        Name = "City" + i % 2,
                        Street = "Street" + i % 2,
                    }
                };

                _customers.Add(customer);
            }

            _customers.Add(new Customer()
            {
                Id = 10,
                Name = null,
                Bucket = CustomerBucket.Big,
                Address = new Address
                {
                    Name = "City1",
                    Street = "Street",
                },
                Order = new Order
                {
                    Id = 10,
                    Name = "Order" + 10 % 2,
                    Price = 0
                },
            });

            SaveGenerated();
        }


        protected virtual void SaveGenerated()
        {
            _db.Customers.AddRange(_customers);
            _db.SaveChanges();
        }

        protected virtual void ResetDataSource()
        {
            if (!_db.Customers.Any())
            {
                Generate();
            }
            CleanCommands();
        }


        public virtual string LastCommand()
        {
            return null;
        }

        public virtual bool CleanCommands()
        {
            return true;
        }

<<<<<<< HEAD
        public void Dispose()
        {
           // _db.Dispose();
        }
=======
#if NETCORE
        public void Dispose()
        {
            //_db.Dispose();
        }
#endif
>>>>>>> 80016623
    }

    public class CustomersController : BaseCustomersController
    {
          [EnableQuery]
        public IQueryable<Customer> Get()
        {
            ResetDataSource();
            var db = new AggregationContext();
            return db.Customers;
        }

        [EnableQuery]
        public TestSingleResult<Customer> Get(int key)
        {
            ResetDataSource();
            var db = new AggregationContext();
            return TestSingleResult.Create(db.Customers.Where(c => c.Id == key));
        }


        [HttpGet]
        [EnableQuery]
        [ODataRoute("GetLastCommand()")]
        public override string LastCommand()
        {
            return AggregationContext.LastCommand;
        }

        [HttpGet]
        [ODataRoute("CleanCommands()")]
        public override bool CleanCommands()
        {
            AggregationContext.CleanCommands();
            return true;
        }
    }

#if !NETCORE
    public class LinqToSqlCustomersController : BaseCustomersController
    {
        [EnableQuery]
        [ODataRoute("Customers")]
        public IQueryable<Customer> Get()
        {
            var db = new LinqToSqlDatabaseContext();
            return db.Customers;
        }

        [EnableQuery]
        public TestSingleResult<Customer> Get(int key)
        {
            throw new NotSupportedException();
        }
    }
#endif

#if NETCORE
    public class CoreCustomersController<T> : BaseCustomersController where T: AggregationContextCoreBase, new()
    {
        [EnableQuery]
        [ODataRoute("Customers")]
        public IQueryable<Customer> Get()
        {
            ResetDataSource();
            var db = new T();
            return db.Customers;
        }

        [EnableQuery]
        public TestSingleResult<Customer> Get(int key)
        {
            ResetDataSource();
            var db = new T();
            return TestSingleResult.Create(db.Customers.Where(c => c.Id == key));
        }


        protected override void SaveGenerated()
        {
            var db = new T();
            db.Customers.AddRange(_customers);
            db.SaveChanges();
        }

        protected override void ResetDataSource()
        {
            var db = new T();
            db.Database.EnsureCreated();
            if (!db.Customers.Any())
            {
                Generate();
            }
        }

        [HttpGet]
        [EnableQuery]
        [ODataRoute("GetLastCommand()")]
        public override string LastCommand()
        {
            return TraceLoggerProvider.CurrentSQL;
        }

        [HttpGet]
        [ODataRoute("CleanCommands()")]
        public override bool CleanCommands()
        {
            TraceLoggerProvider.CleanCommands();
            return true;
        }
    }
#endif
}<|MERGE_RESOLUTION|>--- conflicted
+++ resolved
@@ -10,14 +10,10 @@
 
 namespace Microsoft.Test.E2E.AspNet.OData.Aggregation
 {
-<<<<<<< HEAD
-    public class BaseCustomersController : TestODataController, IDisposable
-=======
     public class BaseCustomersController : TestODataController
 #if NETCORE
         , IDisposable
 #endif
->>>>>>> 80016623
     {
         protected readonly AggregationContext _db = new AggregationContext();
         protected readonly List<Customer> _customers = new List<Customer>();
@@ -95,19 +91,12 @@
             return true;
         }
 
-<<<<<<< HEAD
-        public void Dispose()
-        {
-           // _db.Dispose();
-        }
-=======
 #if NETCORE
         public void Dispose()
         {
             //_db.Dispose();
         }
 #endif
->>>>>>> 80016623
     }
 
     public class CustomersController : BaseCustomersController
