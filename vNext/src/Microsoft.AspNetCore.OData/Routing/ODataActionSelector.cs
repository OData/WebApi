--- conflicted
+++ resolved
@@ -1,15 +1,9 @@
-<<<<<<< HEAD
-﻿using System;
-using System.Collections.Generic;
-using System.Threading.Tasks;
-=======
 ﻿// Copyright (c) Microsoft Corporation.  All rights reserved.
 // Licensed under the MIT License.  See License.txt in the project root for license information.
 
 using System;
 using System.Collections.Generic;
 using System.Linq;
->>>>>>> 5fc2e5d4
 using Microsoft.AspNetCore.Mvc.Abstractions;
 using Microsoft.AspNetCore.Mvc.Infrastructure;
 using Microsoft.AspNetCore.Mvc.Internal;
@@ -17,11 +11,7 @@
 using Microsoft.AspNetCore.Routing;
 using Microsoft.Extensions.DependencyInjection;
 using Microsoft.Extensions.Logging;
-<<<<<<< HEAD
-using System.Linq;
-=======
 using Microsoft.Extensions.Options;
->>>>>>> 5fc2e5d4
 
 namespace Microsoft.AspNetCore.OData.Routing
 {
@@ -55,9 +45,6 @@
             return true;
         }
 
-<<<<<<< HEAD
-        public IReadOnlyList<ActionDescriptor> SelectCandidates(RouteContext context)
-=======
         /// <inheritdoc />
         public IReadOnlyList<ActionDescriptor> SelectCandidates(RouteContext context)
         {
@@ -91,32 +78,12 @@
 
         /// <inheritdoc />
         public ActionDescriptor SelectBestCandidate(RouteContext context, IReadOnlyList<ActionDescriptor> candidates)
->>>>>>> 5fc2e5d4
         {
             if (context.HttpContext.ODataFeature().IsValidODataRequest)
             {
-<<<<<<< HEAD
-                var list = new List<ActionDescriptor>
-                {
-                    _convention.SelectAction(context)
-                };
-                return list.AsReadOnly();
-            }
-
-            return _selector.SelectCandidates(context);
-        }
-
-        public ActionDescriptor SelectBestCandidate(RouteContext context, IReadOnlyList<ActionDescriptor> candidates)
-        {
-            if (context.HttpContext.ODataProperties().IsValidODataRequest)
-            {
-                return candidates.First();
-            }
-=======
                 return candidates.First();
             }
 
->>>>>>> 5fc2e5d4
             return _selector.SelectBestCandidate(context, candidates);
         }
     }
