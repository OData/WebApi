--- conflicted
+++ resolved
@@ -157,7 +157,6 @@
             }
         }
 
-
         /// <summary>
         /// Writes the given object specified by the parameter graph as a part of an existing OData message using the given
         /// deltaWriter and the writeContext.
@@ -191,7 +190,11 @@
 
         private void WriteDeltaResource(object graph, ODataWriter writer, ODataSerializerContext writeContext)
         {
+            Contract.Assert(writeContext != null);
+
+            IEdmStructuredTypeReference structuredType = GetResourceType(graph, writeContext);
             ResourceContext resourceContext = GetResourceContext(graph, writeContext);
+
             SelectExpandNode selectExpandNode = CreateSelectExpandNode(resourceContext);
             if (selectExpandNode != null)
             {
@@ -213,7 +216,6 @@
             }
         }
 
-<<<<<<< HEAD
         private async Task WriteDeltaResourceAsync(object graph, ODataWriter writer, ODataSerializerContext writeContext)
         {
             ResourceContext resourceContext = GetResourceContext(graph, writeContext);
@@ -225,7 +227,7 @@
                 if (resource != null)
                 {
                     await writer.WriteStartAsync(resource);
-                    await WriteDeltaComplexPropertiesAsync(selectExpandNode.SelectedComplexProperties, resourceContext, writer);
+                    await WriteDeltaComplexPropertiesAsync(selectExpandNode, resourceContext, writer);
                     //TODO: Need to add support to write Navigation Links, etc. using Delta Writer
                     //https://github.com/OData/odata.net/issues/155
                     //CLEANUP: merge delta logic with regular logic; requires common base between ODataWriter and ODataDeltaWriter
@@ -253,82 +255,48 @@
             return resourceContext;
         }
 
-        private void WriteDeltaComplexProperties(IEnumerable<IEdmStructuralProperty> complexProperties,
-            ResourceContext resourceContext, ODataWriter writer)
-        {
-            Contract.Assert(writer != null);
-
-            complexProperties = GetProperties(complexProperties, resourceContext);
-=======
         private void WriteDeltaComplexProperties(SelectExpandNode selectExpandNode,
             ResourceContext resourceContext, ODataWriter writer)
         {
             Contract.Assert(resourceContext != null);
             Contract.Assert(writer != null);
 
-            if (selectExpandNode.SelectedComplexTypeProperties == null)
-            {
-                return;
-            }
-            IEnumerable<IEdmStructuralProperty> complexProperties = selectExpandNode.SelectedComplexTypeProperties.Keys;
-
-            if (null != resourceContext.EdmObject && resourceContext.EdmObject.IsDeltaResource())
-            {
-                IDelta deltaObject = resourceContext.EdmObject as IDelta;
-                IEnumerable<string> changedProperties = deltaObject.GetChangedPropertyNames();
-
-                complexProperties = complexProperties.Where(p => changedProperties.Contains(p.Name));
-            }
->>>>>>> 80016623
-
-            foreach (IEdmStructuralProperty complexProperty in complexProperties)
+            IEnumerable<KeyValuePair<IEdmStructuralProperty, PathSelectItem>> complexProperties = GetPropertiesToWrite(selectExpandNode, resourceContext);
+
+            foreach (KeyValuePair<IEdmStructuralProperty, PathSelectItem> complexProperty in complexProperties)
             {
                 ODataNestedResourceInfo nestedResourceInfo = new ODataNestedResourceInfo
                 {
-                    IsCollection = complexProperty.Type.IsCollection(),
-                    Name = complexProperty.Name
+                    IsCollection = complexProperty.Key.Type.IsCollection(),
+                    Name = complexProperty.Key.Name
                 };
 
                 writer.WriteStart(nestedResourceInfo);
-                WriteDeltaComplexAndExpandedNavigationProperty(complexProperty, null, resourceContext, writer);
+                WriteDeltaComplexAndExpandedNavigationProperty(complexProperty.Key, null, resourceContext, writer);
                 writer.WriteEnd();
             }
         }
 
-        private async Task WriteDeltaComplexPropertiesAsync(IEnumerable<IEdmStructuralProperty> complexProperties,
+        private async Task WriteDeltaComplexPropertiesAsync(SelectExpandNode selectExpandNode,
             ResourceContext resourceContext, ODataWriter writer)
         {
+            Contract.Assert(resourceContext != null);
             Contract.Assert(writer != null);
 
-            complexProperties = GetProperties(complexProperties, resourceContext);
-
-            foreach (IEdmStructuralProperty complexProperty in complexProperties)
+            IEnumerable<KeyValuePair<IEdmStructuralProperty, PathSelectItem>> complexProperties = GetPropertiesToWrite(selectExpandNode, resourceContext);
+
+            foreach (KeyValuePair<IEdmStructuralProperty, PathSelectItem> complexProperty in complexProperties)
             {
                 ODataNestedResourceInfo nestedResourceInfo = new ODataNestedResourceInfo
                 {
-                    IsCollection = complexProperty.Type.IsCollection(),
-                    Name = complexProperty.Name
+                    IsCollection = complexProperty.Key.Type.IsCollection(),
+                    Name = complexProperty.Key.Name
                 };
 
                 await writer.WriteStartAsync(nestedResourceInfo);
-                await WriteDeltaComplexAndExpandedNavigationPropertyAsync(complexProperty, null, resourceContext, writer);
+                await WriteDeltaComplexAndExpandedNavigationPropertyAsync(complexProperty.Key, null, resourceContext, writer);
                 await writer.WriteEndAsync();
             }
-        }
-
-        private static IEnumerable<IEdmStructuralProperty> GetProperties(IEnumerable<IEdmStructuralProperty> complexProperties, ResourceContext resourceContext)
-        {
-            Contract.Assert(complexProperties != null);
-            Contract.Assert(resourceContext != null);
-
-            if (null != resourceContext.EdmObject && resourceContext.EdmObject.IsDeltaResource())
-            {
-                IDelta deltaObject = resourceContext.EdmObject as IDelta;
-                IEnumerable<string> changedProperties = deltaObject.GetChangedPropertyNames();
-                complexProperties = complexProperties.Where(p => changedProperties.Contains(p.Name));
-            }
-
-            return complexProperties;
         }
 
         private void WriteDeltaComplexAndExpandedNavigationProperty(IEdmProperty edmProperty, SelectExpandClause selectExpandClause,
@@ -405,7 +373,7 @@
                     // it may just be empty.
                     // If a collection of complex or entities can be related, it is represented as a JSON array. An empty
                     // collection of resources (one that contains no resource) is represented as an empty JSON array.
-                    writer.WriteStart(new ODataResourceSet
+                    await writer.WriteStartAsync(new ODataResourceSet
                     {
                         TypeName = edmProperty.Type.FullName()
                     });
@@ -651,6 +619,7 @@
                 await WriteDynamicTypeResourceAsync(graph, writer, expectedType, writeContext);
                 return;
             }
+
             IEdmStructuredTypeReference structuredType = GetResourceType(graph, writeContext);
             ResourceContext resourceContext = new ResourceContext(writeContext, structuredType, graph);
 
@@ -672,9 +641,9 @@
                         await writer.WriteStartAsync(resource);
                         await WriteComplexPropertiesAsync(selectExpandNode, resourceContext, writer);
                         await WriteDynamicComplexPropertiesAsync(resourceContext, writer);
-                        await WriteNavigationLinksAsync(selectExpandNode.SelectedNavigationProperties, resourceContext, writer);
+                        await WriteNavigationLinksAsync(selectExpandNode, resourceContext, writer);
                         await WriteExpandedNavigationPropertiesAsync(selectExpandNode, resourceContext, writer);
-                        await WriteReferencedNavigationPropertiesAsync(selectExpandNode.ReferencedNavigationProperties, resourceContext, writer);
+                        await WriteReferencedNavigationPropertiesAsync(selectExpandNode, resourceContext, writer);
                         await writer.WriteEndAsync();
                     }
                 }
@@ -1094,54 +1063,6 @@
             return null;
         }
 
-<<<<<<< HEAD
-        private void WriteNavigationLinks(
-            IEnumerable<IEdmNavigationProperty> navigationProperties, ResourceContext resourceContext, ODataWriter writer)
-        {
-            Contract.Assert(resourceContext != null);
-
-            IEnumerable<ODataNestedResourceInfo> navigationLinks = CreateNavigationLinks(navigationProperties, resourceContext);
-            foreach (ODataNestedResourceInfo navigationLink in navigationLinks)
-            {
-                writer.WriteStart(navigationLink);
-                writer.WriteEnd();
-            }
-        }
-
-        private async Task WriteNavigationLinksAsync(
-            IEnumerable<IEdmNavigationProperty> navigationProperties, ResourceContext resourceContext, ODataWriter writer)
-        {
-            Contract.Assert(resourceContext != null);
-
-            IEnumerable<ODataNestedResourceInfo> navigationLinks = CreateNavigationLinks(navigationProperties, resourceContext);
-            foreach (ODataNestedResourceInfo navigationLink in navigationLinks)
-            {
-                await writer.WriteStartAsync(navigationLink);
-                await writer.WriteEndAsync();
-            }
-        }
-
-        private void WriteComplexProperties(SelectExpandNode selectExpandNode,
-            ResourceContext resourceContext, ODataWriter writer)
-        {
-            Contract.Assert(selectExpandNode != null);
-            Contract.Assert(resourceContext != null);
-            Contract.Assert(writer != null);
-
-            IEnumerable<IEdmStructuralProperty> complexProperties = GetPropertiesToWrite(selectExpandNode, resourceContext);
-
-            foreach (IEdmStructuralProperty complexProperty in complexProperties)
-            {
-                ODataNestedResourceInfo nestedResourceInfo = new ODataNestedResourceInfo
-                {
-                    IsCollection = complexProperty.Type.IsCollection(),
-                    Name = complexProperty.Name
-                };
-
-                writer.WriteStart(nestedResourceInfo);
-                WriteComplexAndExpandedNavigationProperty(complexProperty, null, resourceContext, writer);
-                writer.WriteEnd();
-=======
         /// <summary>
         /// Write the navigation link for the select navigation properties.
         /// </summary>
@@ -1153,7 +1074,6 @@
             if (selectExpandNode.SelectedNavigationProperties == null)
             {
                 return;
->>>>>>> 80016623
             }
 
             IEnumerable<ODataNestedResourceInfo> navigationLinks = CreateNavigationLinks(selectExpandNode.SelectedNavigationProperties, resourceContext);
@@ -1164,32 +1084,184 @@
             }
         }
 
-        private async Task WriteComplexPropertiesAsync(SelectExpandNode selectExpandNode,
-            ResourceContext resourceContext, ODataWriter writer)
+        /// <summary>
+        /// Asynchronously write the navigation link for the select navigation properties.
+        /// </summary>
+        private async Task WriteNavigationLinksAsync(SelectExpandNode selectExpandNode, ResourceContext resourceContext, ODataWriter writer)
         {
             Contract.Assert(selectExpandNode != null);
             Contract.Assert(resourceContext != null);
+
+            if (selectExpandNode.SelectedNavigationProperties == null)
+            {
+                return;
+            }
+
+            IEnumerable<ODataNestedResourceInfo> navigationLinks = CreateNavigationLinks(selectExpandNode.SelectedNavigationProperties, resourceContext);
+            foreach (ODataNestedResourceInfo navigationLink in navigationLinks)
+            {
+                await writer.WriteStartAsync(navigationLink);
+                await writer.WriteEndAsync();
+            }
+        }
+
+        private void WriteDynamicComplexProperties(ResourceContext resourceContext, ODataWriter writer)
+        {
+            Contract.Assert(resourceContext != null);
+            Contract.Assert(resourceContext.EdmModel != null);
+
+            if (resourceContext.DynamicComplexProperties == null)
+            {
+                return;
+            }
+
+            foreach (KeyValuePair<string, object> dynamicComplexProperty in resourceContext.DynamicComplexProperties)
+            {
+                // If the dynamic property is "null", it should be treated ahead by creating an ODataProperty with ODataNullValue.
+                // However, it's safety here to skip the null dynamic property.
+                if (String.IsNullOrEmpty(dynamicComplexProperty.Key) || dynamicComplexProperty.Value == null)
+                {
+                    continue;
+                }
+
+                IEdmTypeReference edmTypeReference =
+                    resourceContext.SerializerContext.GetEdmType(dynamicComplexProperty.Value,
+                        dynamicComplexProperty.Value.GetType());
+
+                if (edmTypeReference.IsStructured() ||
+                    (edmTypeReference.IsCollection() && edmTypeReference.AsCollection().ElementType().IsStructured()))
+                {
+                    ODataNestedResourceInfo nestedResourceInfo = new ODataNestedResourceInfo
+                    {
+                        IsCollection = edmTypeReference.IsCollection(),
+                        Name = dynamicComplexProperty.Key,
+                    };
+
+                    writer.WriteStart(nestedResourceInfo);
+                    WriteDynamicComplexProperty(dynamicComplexProperty.Value, edmTypeReference, resourceContext, writer);
+                    writer.WriteEnd();
+                }
+            }
+        }
+
+        private async Task WriteDynamicComplexPropertiesAsync(ResourceContext resourceContext, ODataWriter writer)
+        {
+            Contract.Assert(resourceContext != null);
+            Contract.Assert(resourceContext.EdmModel != null);
+
+            if (resourceContext.DynamicComplexProperties == null)
+            {
+                return;
+            }
+
+            foreach (KeyValuePair<string, object> dynamicComplexProperty in resourceContext.DynamicComplexProperties)
+            {
+                // If the dynamic property is "null", it should be treated ahead by creating an ODataProperty with ODataNullValue.
+                // However, it's safety here to skip the null dynamic property.
+                if (String.IsNullOrEmpty(dynamicComplexProperty.Key) || dynamicComplexProperty.Value == null)
+                {
+                    continue;
+                }
+
+                IEdmTypeReference edmTypeReference =
+                    resourceContext.SerializerContext.GetEdmType(dynamicComplexProperty.Value,
+                        dynamicComplexProperty.Value.GetType());
+
+                if (edmTypeReference.IsStructured() ||
+                    (edmTypeReference.IsCollection() && edmTypeReference.AsCollection().ElementType().IsStructured()))
+                {
+                    ODataNestedResourceInfo nestedResourceInfo = new ODataNestedResourceInfo
+                    {
+                        IsCollection = edmTypeReference.IsCollection(),
+                        Name = dynamicComplexProperty.Key,
+                    };
+
+                    await writer.WriteStartAsync(nestedResourceInfo);
+                    await WriteDynamicComplexPropertyAsync(dynamicComplexProperty.Value, edmTypeReference, resourceContext, writer);
+                    await writer.WriteEndAsync();
+                }
+            }
+        }
+
+        private void WriteDynamicComplexProperty(object propertyValue, IEdmTypeReference edmType, ResourceContext resourceContext, ODataWriter writer)
+        {
+            Contract.Assert(resourceContext != null);
             Contract.Assert(writer != null);
 
-            IEnumerable<IEdmStructuralProperty> complexProperties = GetPropertiesToWrite(selectExpandNode, resourceContext);
-
-            foreach (IEdmStructuralProperty complexProperty in complexProperties)
-            {
+            // If the dynamic property is "null", it should be treated ahead by creating an ODataProperty with ODataNullValue.
+            Contract.Assert(propertyValue != null);
+
+            // Create the serializer context for the nested and expanded item.
+            ODataSerializerContext nestedWriteContext = new ODataSerializerContext(resourceContext, null, null);
+
+            // Write object.
+            ODataEdmTypeSerializer serializer = SerializerProvider.GetEdmTypeSerializer(edmType);
+            if (serializer == null)
+            {
+                throw new SerializationException(
+                    Error.Format(SRResources.TypeCannotBeSerialized, edmType.ToTraceString()));
+            }
+
+            serializer.WriteObjectInline(propertyValue, edmType, writer, nestedWriteContext);
+        }
+
+        private async Task WriteDynamicComplexPropertyAsync(object propertyValue, IEdmTypeReference edmType, ResourceContext resourceContext, ODataWriter writer)
+        {
+            Contract.Assert(resourceContext != null);
+            Contract.Assert(writer != null);
+
+            // If the dynamic property is "null", it should be treated ahead by creating an ODataProperty with ODataNullValue.
+            Contract.Assert(propertyValue != null);
+
+            // Create the serializer context for the nested and expanded item.
+            ODataSerializerContext nestedWriteContext = new ODataSerializerContext(resourceContext, null, null);
+
+            // Write object.
+            ODataEdmTypeSerializer serializer = SerializerProvider.GetEdmTypeSerializer(edmType);
+            if (serializer == null)
+            {
+                throw new SerializationException(
+                    Error.Format(SRResources.TypeCannotBeSerialized, edmType.ToTraceString()));
+            }
+
+            await serializer.WriteObjectInlineAsync(propertyValue, edmType, writer, nestedWriteContext);
+        }
+
+        private void WriteComplexProperties(SelectExpandNode selectExpandNode, ResourceContext resourceContext, ODataWriter writer)
+        {
+            Contract.Assert(selectExpandNode != null);
+            Contract.Assert(resourceContext != null);
+            Contract.Assert(writer != null);
+
+            IEnumerable<KeyValuePair<IEdmStructuralProperty, PathSelectItem>> complexProperties = GetPropertiesToWrite(selectExpandNode, resourceContext);
+
+            foreach (KeyValuePair<IEdmStructuralProperty, PathSelectItem> selectedComplex in complexProperties)
+            {
+                IEdmStructuralProperty complexProperty = selectedComplex.Key;
+
                 ODataNestedResourceInfo nestedResourceInfo = new ODataNestedResourceInfo
                 {
                     IsCollection = complexProperty.Type.IsCollection(),
                     Name = complexProperty.Name
                 };
 
-                await writer.WriteStartAsync(nestedResourceInfo);
-                await WriteComplexAndExpandedNavigationPropertyAsync(complexProperty, null, resourceContext, writer);
-                await writer.WriteEndAsync();
-            }
-
-            foreach (var item in selectExpandNode.ExpandedPropertiesOnSubChildren)
-            {
-                IEdmStructuralProperty complexProperty = item.Key;
-                ExpandedNavigationSelectItem expandedNavigationSelectItem = selectExpandNode.ExpandedPropertiesOnSubChildren[complexProperty];
+                writer.WriteStart(nestedResourceInfo);
+                WriteComplexAndExpandedNavigationProperty(complexProperty, selectedComplex.Value, resourceContext, writer);
+                writer.WriteEnd();
+            }
+        }
+
+        private async Task WriteComplexPropertiesAsync(SelectExpandNode selectExpandNode, ResourceContext resourceContext, ODataWriter writer)
+        {
+            Contract.Assert(selectExpandNode != null);
+            Contract.Assert(resourceContext != null);
+            Contract.Assert(writer != null);
+
+            IEnumerable<KeyValuePair<IEdmStructuralProperty, PathSelectItem>> complexProperties = GetPropertiesToWrite(selectExpandNode, resourceContext);
+
+            foreach (KeyValuePair<IEdmStructuralProperty, PathSelectItem> selectedComplex in complexProperties)
+            {
+                IEdmStructuralProperty complexProperty = selectedComplex.Key;
 
                 ODataNestedResourceInfo nestedResourceInfo = new ODataNestedResourceInfo
                 {
@@ -1198,195 +1270,31 @@
                 };
 
                 await writer.WriteStartAsync(nestedResourceInfo);
-                await WriteComplexAndExpandedNavigationPropertyAsync(complexProperty, expandedNavigationSelectItem, resourceContext, writer);
+                await WriteComplexAndExpandedNavigationPropertyAsync(complexProperty, selectedComplex.Value, resourceContext, writer);
                 await writer.WriteEndAsync();
             }
         }
 
-        private IEnumerable<IEdmStructuralProperty> GetPropertiesToWrite(SelectExpandNode selectExpandNode, ResourceContext resourceContext)
-        {
-            IEnumerable<string> changedProperties;
-            if (null != resourceContext.EdmObject && resourceContext.EdmObject.IsDeltaResource())
-            {
-                IDelta deltaObject = resourceContext.EdmObject as IDelta;
-                changedProperties = deltaObject.GetChangedPropertyNames();
-            }
-            else
-            {
-                changedProperties = new string[] { };
-            }
-            
-            foreach (IEdmStructuralProperty complexProperty in selectExpandNode.SelectedComplexProperties)
-            {
-                if (!(selectExpandNode.ExpandedPropertiesOnSubChildren.ContainsKey(complexProperty))
-                    && !changedProperties.Contains(complexProperty.Name))
-                {
-                    yield return complexProperty;
-                }
-            }
-        }
-
-        private void WriteDynamicComplexProperties(ResourceContext resourceContext, ODataWriter writer)
-        {
-            Contract.Assert(resourceContext != null);
-            Contract.Assert(resourceContext.EdmModel != null);
-
-            if (resourceContext.DynamicComplexProperties == null)
-            {
-                return;
-            }
-
-            foreach (KeyValuePair<string, object> dynamicComplexProperty in resourceContext.DynamicComplexProperties)
-            {
-                // If the dynamic property is "null", it should be treated ahead by creating an ODataProperty with ODataNullValue.
-                // However, it's safety here to skip the null dynamic property.
-                if (String.IsNullOrEmpty(dynamicComplexProperty.Key) || dynamicComplexProperty.Value == null)
-                {
-                    continue;
-                }
-
-                IEdmTypeReference edmTypeReference =
-                    resourceContext.SerializerContext.GetEdmType(dynamicComplexProperty.Value,
-                        dynamicComplexProperty.Value.GetType());
-
-                if (edmTypeReference.IsStructured() ||
-                    (edmTypeReference.IsCollection() && edmTypeReference.AsCollection().ElementType().IsStructured()))
-                {
-                    ODataNestedResourceInfo nestedResourceInfo = new ODataNestedResourceInfo
-                    {
-                        IsCollection = edmTypeReference.IsCollection(),
-                        Name = dynamicComplexProperty.Key,
-                    };
-
-                    writer.WriteStart(nestedResourceInfo);
-                    WriteDynamicComplexProperty(dynamicComplexProperty.Value, edmTypeReference, resourceContext, writer);
-                    writer.WriteEnd();
-                }
-            }
-        }
-
-        private async Task WriteDynamicComplexPropertiesAsync(ResourceContext resourceContext, ODataWriter writer)
-        {
-            Contract.Assert(resourceContext != null);
-            Contract.Assert(resourceContext.EdmModel != null);
-
-            if (resourceContext.DynamicComplexProperties == null)
-            {
-                return;
-            }
-
-            foreach (var dynamicComplexProperty in resourceContext.DynamicComplexProperties)
-            {
-                // If the dynamic property is "null", it should be treated ahead by creating an ODataProperty with ODataNullValue.
-                // However, it's safety here to skip the null dynamic property.
-                if (String.IsNullOrEmpty(dynamicComplexProperty.Key) || dynamicComplexProperty.Value == null)
-                {
-                    continue;
-                }
-
-                IEdmTypeReference edmTypeReference =
-                    resourceContext.SerializerContext.GetEdmType(dynamicComplexProperty.Value,
-                        dynamicComplexProperty.Value.GetType());
-
-                if (edmTypeReference.IsStructured() ||
-                    (edmTypeReference.IsCollection() && edmTypeReference.AsCollection().ElementType().IsStructured()))
-                {
-                    ODataNestedResourceInfo nestedResourceInfo = new ODataNestedResourceInfo
-                    {
-                        IsCollection = edmTypeReference.IsCollection(),
-                        Name = dynamicComplexProperty.Key,
-                    };
-
-                    await writer.WriteStartAsync(nestedResourceInfo);
-                    await WriteDynamicComplexPropertyAsync(dynamicComplexProperty.Value, edmTypeReference, resourceContext, writer);
-                    await writer.WriteEndAsync();
-                }
-            }
-        }
-
-        private void WriteDynamicComplexProperty(object propertyValue, IEdmTypeReference edmType, ResourceContext resourceContext, ODataWriter writer)
-        {
-            Contract.Assert(resourceContext != null);
-            Contract.Assert(writer != null);
-
-            // If the dynamic property is "null", it should be treated ahead by creating an ODataProperty with ODataNullValue.
-            Contract.Assert(propertyValue != null);
-
-            // Create the serializer context for the nested and expanded item.
-            ODataSerializerContext nestedWriteContext = new ODataSerializerContext(resourceContext, null, null);
-
-            // Write object.
-            ODataEdmTypeSerializer serializer = SerializerProvider.GetEdmTypeSerializer(edmType);
-            if (serializer == null)
-            {
-                throw new SerializationException(
-                    Error.Format(SRResources.TypeCannotBeSerialized, edmType.ToTraceString()));
-            }
-
-            serializer.WriteObjectInline(propertyValue, edmType, writer, nestedWriteContext);
-        }
-
-<<<<<<< HEAD
-        private async Task WriteDynamicComplexPropertyAsync(object propertyValue, IEdmTypeReference edmType, ResourceContext resourceContext, ODataWriter writer)
-        {
-            Contract.Assert(resourceContext != null);
-            Contract.Assert(writer != null);
-
-            // If the dynamic property is "null", it should be treated ahead by creating an ODataProperty with ODataNullValue.
-            Contract.Assert(propertyValue != null);
-
-            // Create the serializer context for the nested and expanded item.
-            ODataSerializerContext nestedWriteContext = new ODataSerializerContext(resourceContext, null, null);
-
-            // Write object.
-            ODataEdmTypeSerializer serializer = SerializerProvider.GetEdmTypeSerializer(edmType);
-            if (serializer == null)
-            {
-                throw new SerializationException(
-                    Error.Format(SRResources.TypeCannotBeSerialized, edmType.ToTraceString()));
-            }
-
-            await serializer.WriteObjectInlineAsync(propertyValue, edmType, writer, nestedWriteContext);
-        }
-
-        private void WriteExpandedNavigationProperties(
-           SelectExpandNode selectExpandNode,
-            ResourceContext resourceContext,
-            ODataWriter writer)
-=======
-        private void WriteComplexProperties(SelectExpandNode selectExpandNode, ResourceContext resourceContext, ODataWriter writer)
->>>>>>> 80016623
-        {
-            Contract.Assert(selectExpandNode != null);
-            Contract.Assert(resourceContext != null);
-            Contract.Assert(writer != null);
-
+        private IEnumerable<KeyValuePair<IEdmStructuralProperty, PathSelectItem>> GetPropertiesToWrite(SelectExpandNode selectExpandNode, ResourceContext resourceContext)
+        {
             IDictionary<IEdmStructuralProperty, PathSelectItem> complexProperties = selectExpandNode.SelectedComplexTypeProperties;
-            if (complexProperties == null)
-            {
-                return;
-            }
-
-            if (null != resourceContext.EdmObject && resourceContext.EdmObject.IsDeltaResource())
-            {
-                IDelta deltaObject = resourceContext.EdmObject as IDelta;
-                IEnumerable<string> changedProperties = deltaObject.GetChangedPropertyNames();
-                complexProperties = complexProperties.Where(p => changedProperties.Contains(p.Key.Name)).ToDictionary(a => a.Key, a => a.Value);
-            }
-
-            foreach (KeyValuePair<IEdmStructuralProperty, PathSelectItem> selectedComplex in complexProperties)
-            {
-                IEdmStructuralProperty complexProperty = selectedComplex.Key;
-
-                ODataNestedResourceInfo nestedResourceInfo = new ODataNestedResourceInfo
-                {
-                    IsCollection = complexProperty.Type.IsCollection(),
-                    Name = complexProperty.Name
-                };
-
-                writer.WriteStart(nestedResourceInfo);
-                WriteComplexAndExpandedNavigationProperty(complexProperty, selectedComplex.Value, resourceContext, writer);
-                writer.WriteEnd();
+
+            if (complexProperties != null)
+            {
+                IEnumerable<string> changedProperties = null;
+                if (null != resourceContext.EdmObject && resourceContext.EdmObject.IsDeltaResource())
+                {
+                    IDelta deltaObject = resourceContext.EdmObject as IDelta;
+                    changedProperties = deltaObject.GetChangedPropertyNames();
+                }
+
+                foreach (KeyValuePair<IEdmStructuralProperty, PathSelectItem> complexProperty in complexProperties)
+                {
+                    if (changedProperties == null || changedProperties.Contains(complexProperty.Key.Name))
+                    {
+                        yield return complexProperty;
+                    }
+                }
             }
         }
 
@@ -1415,22 +1323,16 @@
             }
         }
 
-<<<<<<< HEAD
-        private async Task WriteExpandedNavigationPropertiesAsync(
-           SelectExpandNode selectExpandNode,
-            ResourceContext resourceContext,
-            ODataWriter writer)
-=======
-        private void WriteReferencedNavigationProperties(SelectExpandNode selectExpandNode, ResourceContext resourceContext, ODataWriter writer)
->>>>>>> 80016623
+        private async Task WriteExpandedNavigationPropertiesAsync(SelectExpandNode selectExpandNode, ResourceContext resourceContext, ODataWriter writer)
         {
             Contract.Assert(resourceContext != null);
             Contract.Assert(writer != null);
 
-<<<<<<< HEAD
             IDictionary<IEdmNavigationProperty, ExpandedNavigationSelectItem> navigationPropertiesToExpand = selectExpandNode.ExpandedProperties;
-
-            Contract.Assert(navigationPropertiesToExpand != null);
+            if (navigationPropertiesToExpand == null)
+            {
+                return;
+            }
 
             foreach (KeyValuePair<IEdmNavigationProperty, ExpandedNavigationSelectItem> navPropertyToExpand in navigationPropertiesToExpand)
             {
@@ -1440,16 +1342,17 @@
                 if (navigationLink != null)
                 {
                     await writer.WriteStartAsync(navigationLink);
-                    await WriteComplexAndExpandedNavigationPropertyAsync(navPropertyToExpand.Key, navPropertyToExpand.Value, resourceContext, writer);
+                    await WriteComplexAndExpandedNavigationPropertyAsync(navigationProperty, navPropertyToExpand.Value, resourceContext, writer);
                     await writer.WriteEndAsync();
                 }
             }
         }
 
-        private void WriteComplexAndExpandedNavigationProperty(IEdmProperty edmProperty, ExpandedNavigationSelectItem expandedNavigationSelectItem,
-            ResourceContext resourceContext,
-            ODataWriter writer, bool expandReference = false)
-=======
+        private void WriteReferencedNavigationProperties(SelectExpandNode selectExpandNode, ResourceContext resourceContext, ODataWriter writer)
+        {
+            Contract.Assert(resourceContext != null);
+            Contract.Assert(writer != null);
+
             IDictionary<IEdmNavigationProperty, ExpandedReferenceSelectItem> referencedPropertiesToExpand = selectExpandNode.ReferencedProperties;
             if (referencedPropertiesToExpand == null)
             {
@@ -1470,8 +1373,32 @@
             }
         }
 
+        private async Task WriteReferencedNavigationPropertiesAsync(SelectExpandNode selectExpandNode, ResourceContext resourceContext, ODataWriter writer)
+        {
+            Contract.Assert(resourceContext != null);
+            Contract.Assert(writer != null);
+
+            IDictionary<IEdmNavigationProperty, ExpandedReferenceSelectItem> referencedPropertiesToExpand = selectExpandNode.ReferencedProperties;
+            if (referencedPropertiesToExpand == null)
+            {
+                return;
+            }
+
+            foreach (KeyValuePair<IEdmNavigationProperty, ExpandedReferenceSelectItem> referenced in referencedPropertiesToExpand)
+            {
+                IEdmNavigationProperty navigationProperty = referenced.Key;
+
+                ODataNestedResourceInfo nestedResourceInfo = CreateNavigationLink(navigationProperty, resourceContext);
+                if (nestedResourceInfo != null)
+                {
+                    await writer.WriteStartAsync(nestedResourceInfo);
+                    await WriteComplexAndExpandedNavigationPropertyAsync(navigationProperty, referenced.Value, resourceContext, writer);
+                    await writer.WriteEndAsync();
+                }
+            }
+        }
+
         private void WriteComplexAndExpandedNavigationProperty(IEdmProperty edmProperty, SelectItem selectItem, ResourceContext resourceContext, ODataWriter writer)
->>>>>>> 80016623
         {
             Contract.Assert(edmProperty != null);
             Contract.Assert(resourceContext != null);
@@ -1516,10 +1443,7 @@
             }
         }
 
-<<<<<<< HEAD
-        private async Task WriteComplexAndExpandedNavigationPropertyAsync(IEdmProperty edmProperty, ExpandedNavigationSelectItem expandedNavigationSelectItem,
-            ResourceContext resourceContext,
-            ODataWriter writer, bool expandReference = false)
+        private async Task WriteComplexAndExpandedNavigationPropertyAsync(IEdmProperty edmProperty, SelectItem selectItem, ResourceContext resourceContext, ODataWriter writer)
         {
             Contract.Assert(edmProperty != null);
             Contract.Assert(resourceContext != null);
@@ -1543,7 +1467,7 @@
                 else
                 {
                     // If at most one resource can be related, the value is null if no resource is currently related.
-                    writer.WriteStart(resource: null);
+                    await writer.WriteStartAsync(resource: null);
                 }
 
                 await writer.WriteEndAsync();
@@ -1551,62 +1475,19 @@
             else
             {
                 // create the serializer context for the complex and expanded item.
-
-                ODataSerializerContext nestedWriteContext = new ODataSerializerContext(resourceContext, edmProperty, resourceContext.SerializerContext.QueryContext, expandedNavigationSelectItem);
-                nestedWriteContext.ExpandReference = expandReference;
+                ODataSerializerContext nestedWriteContext = new ODataSerializerContext(resourceContext, edmProperty, resourceContext.SerializerContext.QueryContext, selectItem);
 
                 // write object.
                 ODataEdmTypeSerializer serializer = SerializerProvider.GetEdmTypeSerializer(edmProperty.Type);
                 if (serializer == null)
                 {
-                    throw new SerializationException(
-                        Error.Format(SRResources.TypeCannotBeSerialized, edmProperty.Type.ToTraceString()));
+                    throw new SerializationException(Error.Format(SRResources.TypeCannotBeSerialized, edmProperty.Type.ToTraceString()));
                 }
 
                 await serializer.WriteObjectInlineAsync(propertyValue, edmProperty.Type, writer, nestedWriteContext);
             }
         }
 
-        private void WriteReferencedNavigationProperties(ISet<IEdmNavigationProperty> referencedPropertiesToExpand,
-            ResourceContext resourceContext, ODataWriter writer)
-        {
-            Contract.Assert(referencedPropertiesToExpand != null);
-            Contract.Assert(resourceContext != null);
-            Contract.Assert(writer != null);
-
-            foreach (IEdmNavigationProperty navigationProperty in referencedPropertiesToExpand)
-            {
-                ODataNestedResourceInfo nestedResourceInfo = CreateNavigationLink(navigationProperty, resourceContext);
-                if (nestedResourceInfo != null)
-                {
-                    writer.WriteStart(nestedResourceInfo);
-                    WriteComplexAndExpandedNavigationProperty(navigationProperty, null, resourceContext, writer, true);
-                    writer.WriteEnd();
-                }
-            }
-        }
-
-        private async Task WriteReferencedNavigationPropertiesAsync(ISet<IEdmNavigationProperty> referencedPropertiesToExpand,
-            ResourceContext resourceContext, ODataWriter writer)
-        {
-            Contract.Assert(referencedPropertiesToExpand != null);
-            Contract.Assert(resourceContext != null);
-            Contract.Assert(writer != null);
-
-            foreach (IEdmNavigationProperty navigationProperty in referencedPropertiesToExpand)
-            {
-                ODataNestedResourceInfo nestedResourceInfo = CreateNavigationLink(navigationProperty, resourceContext);
-                if (nestedResourceInfo != null)
-                {
-                    await writer.WriteStartAsync(nestedResourceInfo);
-                    await WriteComplexAndExpandedNavigationPropertyAsync(navigationProperty, null, resourceContext, writer, true);
-                    await writer.WriteEndAsync();
-                }
-            }
-        }
-
-=======
->>>>>>> 80016623
         private IEnumerable<ODataNestedResourceInfo> CreateNavigationLinks(
             IEnumerable<IEdmNavigationProperty> navigationProperties, ResourceContext resourceContext)
         {
