--- conflicted
+++ resolved
@@ -791,26 +791,15 @@
             Contract.Assert(navigationSource != null);
 
             // Ensure that concurrency properties cache is attached to model as an annotation to avoid expensive calculations each time
-<<<<<<< HEAD
-            ConcurrentDictionary<IEdmNavigationSource, IEnumerable<IEdmStructuralProperty>> concurrencyProperties = model.GetAnnotationValue<ConcurrencyPropertiesAnnotation>(model);
-            if (concurrencyProperties == null)
-            {
-                concurrencyProperties = new ConcurrentDictionary<IEdmNavigationSource, IEnumerable<IEdmStructuralProperty>>();
-=======
             ConcurrencyPropertiesAnnotation concurrencyProperties = model.GetAnnotationValue<ConcurrencyPropertiesAnnotation>(model);
             if (concurrencyProperties == null)
             {
                 concurrencyProperties = new ConcurrencyPropertiesAnnotation();
->>>>>>> 5ff5332a
                 model.SetAnnotationValue(model, concurrencyProperties);
             }
 
             IEnumerable<IEdmStructuralProperty> cachedProperties;
-<<<<<<< HEAD
-            if (concurrencyProperties != null && concurrencyProperties.TryGetValue(navigationSource, out cachedProperties))
-=======
             if (concurrencyProperties.TryGetValue(navigationSource, out cachedProperties))
->>>>>>> 5ff5332a
             {
                 return cachedProperties;
             }
@@ -847,19 +836,7 @@
                 }
             }
 
-<<<<<<< HEAD
-            if (concurrencyProperties == null)
-            {
-                concurrencyProperties = new ConcurrentDictionary<IEdmNavigationSource, IEnumerable<IEdmStructuralProperty>>();
-            }
-
-            if (results.Any())
-            {
-                concurrencyProperties[navigationSource] = results;
-            }
-=======
             concurrencyProperties[navigationSource] = results;
->>>>>>> 5ff5332a
             return results;
         }
 
